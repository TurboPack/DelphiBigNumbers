﻿<Project xmlns="http://schemas.microsoft.com/developer/msbuild/2003">
    <PropertyGroup>
        <ProjectGuid>{DA578521-538C-4077-A0D0-7EE7F73A19C6}</ProjectGuid>
        <ProjectVersion>18.2</ProjectVersion>
        <FrameworkType>VCL</FrameworkType>
        <Base>True</Base>
        <Config Condition="'$(Config)'==''">Debug</Config>
        <Platform Condition="'$(Platform)'==''">Win32</Platform>
        <TargetedPlatforms>7</TargetedPlatforms>
        <AppType>Console</AppType>
        <MainSource>BigIntegerDevelopmentTests.dpr</MainSource>
    </PropertyGroup>
    <PropertyGroup Condition="'$(Config)'=='Base' or '$(Base)'!=''">
        <Base>true</Base>
    </PropertyGroup>
    <PropertyGroup Condition="('$(Platform)'=='OSX32' and '$(Base)'=='true') or '$(Base_OSX32)'!=''">
        <Base_OSX32>true</Base_OSX32>
        <CfgParent>Base</CfgParent>
        <Base>true</Base>
    </PropertyGroup>
    <PropertyGroup Condition="('$(Platform)'=='Win32' and '$(Base)'=='true') or '$(Base_Win32)'!=''">
        <Base_Win32>true</Base_Win32>
        <CfgParent>Base</CfgParent>
        <Base>true</Base>
    </PropertyGroup>
    <PropertyGroup Condition="('$(Platform)'=='Win64' and '$(Base)'=='true') or '$(Base_Win64)'!=''">
        <Base_Win64>true</Base_Win64>
        <CfgParent>Base</CfgParent>
        <Base>true</Base>
    </PropertyGroup>
    <PropertyGroup Condition="'$(Config)'=='Debug' or '$(Cfg_1)'!=''">
        <Cfg_1>true</Cfg_1>
        <CfgParent>Base</CfgParent>
        <Base>true</Base>
    </PropertyGroup>
    <PropertyGroup Condition="('$(Platform)'=='Win32' and '$(Cfg_1)'=='true') or '$(Cfg_1_Win32)'!=''">
        <Cfg_1_Win32>true</Cfg_1_Win32>
        <CfgParent>Cfg_1</CfgParent>
        <Cfg_1>true</Cfg_1>
        <Base>true</Base>
    </PropertyGroup>
    <PropertyGroup Condition="('$(Platform)'=='Win64' and '$(Cfg_1)'=='true') or '$(Cfg_1_Win64)'!=''">
        <Cfg_1_Win64>true</Cfg_1_Win64>
        <CfgParent>Cfg_1</CfgParent>
        <Cfg_1>true</Cfg_1>
        <Base>true</Base>
    </PropertyGroup>
    <PropertyGroup Condition="'$(Config)'=='Release' or '$(Cfg_2)'!=''">
        <Cfg_2>true</Cfg_2>
        <CfgParent>Base</CfgParent>
        <Base>true</Base>
    </PropertyGroup>
    <PropertyGroup Condition="('$(Platform)'=='OSX32' and '$(Cfg_2)'=='true') or '$(Cfg_2_OSX32)'!=''">
        <Cfg_2_OSX32>true</Cfg_2_OSX32>
        <CfgParent>Cfg_2</CfgParent>
        <Cfg_2>true</Cfg_2>
        <Base>true</Base>
    </PropertyGroup>
    <PropertyGroup Condition="('$(Platform)'=='Win32' and '$(Cfg_2)'=='true') or '$(Cfg_2_Win32)'!=''">
        <Cfg_2_Win32>true</Cfg_2_Win32>
        <CfgParent>Cfg_2</CfgParent>
        <Cfg_2>true</Cfg_2>
        <Base>true</Base>
    </PropertyGroup>
    <PropertyGroup Condition="('$(Platform)'=='Win64' and '$(Cfg_2)'=='true') or '$(Cfg_2_Win64)'!=''">
        <Cfg_2_Win64>true</Cfg_2_Win64>
        <CfgParent>Cfg_2</CfgParent>
        <Cfg_2>true</Cfg_2>
        <Base>true</Base>
    </PropertyGroup>
    <PropertyGroup Condition="'$(Base)'!=''">
        <Icon_MainIcon>$(BDS)\bin\delphi_PROJECTICON.ico</Icon_MainIcon>
        <Icns_MainIcns>$(BDS)\bin\delphi_PROJECTICNS.icns</Icns_MainIcns>
        <VerInfo_Keys>CompanyName=;FileDescription=;FileVersion=1.0.0.0;InternalName=;LegalCopyright=;LegalTrademarks=;OriginalFilename=;ProductName=;ProductVersion=1.0.0.0;Comments=</VerInfo_Keys>
        <VerInfo_Locale>1031</VerInfo_Locale>
        <Manifest_File>None</Manifest_File>
        <SanitizedProjectName>BigIntegerDevelopmentTests</SanitizedProjectName>
        <DCC_Define>_CONSOLE_TESTRUNNER;$(DCC_Define)</DCC_Define>
        <DCC_UnitSearchPath>$(BDS)\Source\DUnit\src;$(DCC_UnitSearchPath)</DCC_UnitSearchPath>
        <DCC_Namespace>System;Xml;Data;Datasnap;Web;Soap;Vcl;Vcl.Imaging;Vcl.Touch;Vcl.Samples;Vcl.Shell;$(DCC_Namespace)</DCC_Namespace>
        <DCC_DcuOutput>$(Platform)\$(Config)</DCC_DcuOutput>
        <DCC_ExeOutput>$(Platform)\$(Config)</DCC_ExeOutput>
        <DCC_E>false</DCC_E>
        <DCC_N>false</DCC_N>
        <DCC_S>false</DCC_S>
        <DCC_F>false</DCC_F>
        <DCC_K>false</DCC_K>
    </PropertyGroup>
    <PropertyGroup Condition="'$(Base_OSX32)'!=''">
        <DCC_UsePackage>FireDACSqliteDriver;FireDACDSDriver;DBXSqliteDriver;FireDACPgDriver;fmx;IndySystem;tethering;DBXInterBaseDriver;DataSnapClient;DataSnapServer;DataSnapCommon;DataSnapProviderClient;DbxCommonDriver;dbxcds;fmxFireDAC;DBXOracleDriver;CustomIPTransport;dsnap;IndyIPServer;fmxase;IndyCore;IndyIPCommon;CloudService;FmxTeeUI;FireDACIBDriver;DataSnapFireDAC;FireDACDBXDriver;soapserver;inetdbxpress;dsnapxml;FireDACASADriver;bindcompfmx;FireDACODBCDriver;RESTBackendComponents;emsclientfiredac;rtl;dbrtl;DbxClientDriver;FireDACCommon;bindcomp;inetdb;xmlrtl;DataSnapNativeClient;ibxpress;IndyProtocols;DBXMySQLDriver;FireDACCommonDriver;bindengine;bindcompdbx;soaprtl;FMXTee;emsclient;FireDACMSSQLDriver;FireDAC;DBXInformixDriver;DataSnapServerMidas;DBXFirebirdDriver;inet;fmxobj;FireDACMySQLDriver;soapmidas;DBXSybaseASADriver;FireDACOracleDriver;fmxdae;RESTComponents;dbexpress;DataSnapIndy10ServerTransport;IndyIPClient;$(DCC_UsePackage)</DCC_UsePackage>
        <VerInfo_Keys>CFBundleName=$(MSBuildProjectName);CFBundleDisplayName=$(MSBuildProjectName);CFBundleIdentifier=$(MSBuildProjectName);CFBundleVersion=1.0.0;CFBundlePackageType=APPL;CFBundleSignature=????;CFBundleAllowMixedLocalizations=YES;CFBundleExecutable=$(MSBuildProjectName);NSHighResolutionCapable=true;LSApplicationCategoryType=public.app-category.utilities;NSLocationAlwaysUsageDescription=The reason for accessing the location information of the user;NSLocationWhenInUseUsageDescription=The reason for accessing the location information of the user;NSContactsUsageDescription=The reason for accessing the contacts</VerInfo_Keys>
        <BT_BuildType>Debug</BT_BuildType>
    </PropertyGroup>
    <PropertyGroup Condition="'$(Base_Win32)'!=''">
        <DCC_UsePackage>FireDACSqliteDriver;FireDACDSDriver;DBXSqliteDriver;FireDACPgDriver;fmx;IndySystem;TeeDB;tethering;vclib;DBXInterBaseDriver;DataSnapClient;DataSnapServer;DataSnapCommon;DataSnapProviderClient;DBXSybaseASEDriver;DbxCommonDriver;vclimg;dbxcds;DatasnapConnectorsFreePascal;MetropolisUILiveTile;vcldb;vcldsnap;fmxFireDAC;DBXDb2Driver;DBXOracleDriver;CustomIPTransport;vclribbon;dsnap;IndyIPServer;fmxase;vcl;IndyCore;DBXMSSQLDriver;IndyIPCommon;CloudService;FmxTeeUI;FireDACIBDriver;CodeSiteExpressPkg;DataSnapFireDAC;FireDACDBXDriver;soapserver;inetdbxpress;dsnapxml;FireDACInfxDriver;FireDACDb2Driver;adortl;FireDACASADriver;bindcompfmx;FireDACODBCDriver;RESTBackendComponents;emsclientfiredac;rtl;dbrtl;DbxClientDriver;FireDACCommon;bindcomp;inetdb;Tee;DBXOdbcDriver;vclFireDAC;xmlrtl;DataSnapNativeClient;svnui;ibxpress;IndyProtocols;DBXMySQLDriver;FireDACCommonDriver;bindengine;vclactnband;bindcompdbx;soaprtl;FMXTee;TeeUI;bindcompvcl;vclie;FireDACADSDriver;vcltouch;emsclient;VCLRESTComponents;FireDACMSSQLDriver;FireDAC;VclSmp;DBXInformixDriver;Intraweb;DataSnapConnectors;DataSnapServerMidas;dsnapcon;DBXFirebirdDriver;inet;fmxobj;FireDACMySQLDriver;soapmidas;vclx;svn;DBXSybaseASADriver;FireDACOracleDriver;fmxdae;RESTComponents;FireDACMSAccDriver;dbexpress;DataSnapIndy10ServerTransport;IndyIPClient;$(DCC_UsePackage)</DCC_UsePackage>
        <VerInfo_Locale>1033</VerInfo_Locale>
        <DCC_Namespace>Winapi;System.Win;Data.Win;Datasnap.Win;Web.Win;Soap.Win;Xml.Win;Bde;$(DCC_Namespace)</DCC_Namespace>
    </PropertyGroup>
    <PropertyGroup Condition="'$(Base_Win64)'!=''">
        <VerInfo_Locale>1033</VerInfo_Locale>
        <DCC_Namespace>Winapi;System.Win;Data.Win;Datasnap.Win;Web.Win;Soap.Win;Xml.Win;$(DCC_Namespace)</DCC_Namespace>
        <DCC_UsePackage>FireDACSqliteDriver;FireDACDSDriver;DBXSqliteDriver;FireDACPgDriver;fmx;IndySystem;TeeDB;tethering;vclib;DBXInterBaseDriver;DataSnapClient;DataSnapServer;DataSnapCommon;DataSnapProviderClient;DBXSybaseASEDriver;DbxCommonDriver;vclimg;dbxcds;DatasnapConnectorsFreePascal;MetropolisUILiveTile;vcldb;vcldsnap;fmxFireDAC;DBXDb2Driver;DBXOracleDriver;CustomIPTransport;vclribbon;dsnap;IndyIPServer;fmxase;vcl;IndyCore;DBXMSSQLDriver;IndyIPCommon;CloudService;FmxTeeUI;FireDACIBDriver;DataSnapFireDAC;FireDACDBXDriver;soapserver;inetdbxpress;dsnapxml;FireDACInfxDriver;FireDACDb2Driver;adortl;FireDACASADriver;bindcompfmx;FireDACODBCDriver;RESTBackendComponents;emsclientfiredac;rtl;dbrtl;DbxClientDriver;FireDACCommon;bindcomp;inetdb;Tee;DBXOdbcDriver;vclFireDAC;xmlrtl;DataSnapNativeClient;ibxpress;IndyProtocols;DBXMySQLDriver;FireDACCommonDriver;bindengine;vclactnband;bindcompdbx;soaprtl;FMXTee;TeeUI;bindcompvcl;vclie;FireDACADSDriver;vcltouch;emsclient;VCLRESTComponents;FireDACMSSQLDriver;FireDAC;VclSmp;DBXInformixDriver;Intraweb;DataSnapConnectors;DataSnapServerMidas;dsnapcon;DBXFirebirdDriver;inet;fmxobj;FireDACMySQLDriver;soapmidas;vclx;DBXSybaseASADriver;FireDACOracleDriver;fmxdae;RESTComponents;FireDACMSAccDriver;dbexpress;DataSnapIndy10ServerTransport;IndyIPClient;$(DCC_UsePackage)</DCC_UsePackage>
    </PropertyGroup>
    <PropertyGroup Condition="'$(Cfg_1)'!=''">
        <DCC_Define>DEBUG;$(DCC_Define)</DCC_Define>
        <DCC_DebugDCUs>true</DCC_DebugDCUs>
        <DCC_Optimize>false</DCC_Optimize>
        <DCC_GenerateStackFrames>true</DCC_GenerateStackFrames>
        <DCC_DebugInfoInExe>true</DCC_DebugInfoInExe>
        <DCC_RemoteDebug>true</DCC_RemoteDebug>
    </PropertyGroup>
    <PropertyGroup Condition="'$(Cfg_1_Win32)'!=''">
        <DCC_GenerateStackFrames>false</DCC_GenerateStackFrames>
        <DCC_UnitSearchPath>$(BDSLIB)/$(Platform)/$(Config);$(DCC_UnitSearchPath)</DCC_UnitSearchPath>
        <VerInfo_Locale>1033</VerInfo_Locale>
        <DCC_RemoteDebug>false</DCC_RemoteDebug>
        <DCC_Optimize>true</DCC_Optimize>
    </PropertyGroup>
    <PropertyGroup Condition="'$(Cfg_1_Win64)'!=''">
        <DCC_MinimumEnumSize>4</DCC_MinimumEnumSize>
        <DCC_IOChecking>false</DCC_IOChecking>
        <DCC_Inlining>auto</DCC_Inlining>
        <VerInfo_Locale>1033</VerInfo_Locale>
        <DCC_OutputXMLDocumentation>true</DCC_OutputXMLDocumentation>
    </PropertyGroup>
    <PropertyGroup Condition="'$(Cfg_2)'!=''">
        <DCC_LocalDebugSymbols>false</DCC_LocalDebugSymbols>
        <DCC_Define>RELEASE;$(DCC_Define)</DCC_Define>
        <DCC_SymbolReferenceInfo>0</DCC_SymbolReferenceInfo>
        <DCC_DebugInformation>0</DCC_DebugInformation>
    </PropertyGroup>
    <PropertyGroup Condition="'$(Cfg_2_OSX32)'!=''">
        <Debugger_Launcher>/usr/X11/bin/xterm -e &quot;%debuggee%&quot;</Debugger_Launcher>
        <VerInfo_Keys>CFBundleName=$(MSBuildProjectName);CFBundleDisplayName=$(MSBuildProjectName);CFBundleIdentifier=$(MSBuildProjectName);CFBundleVersion=1.0.0;CFBundlePackageType=APPL;CFBundleSignature=????;CFBundleAllowMixedLocalizations=YES;CFBundleExecutable=$(MSBuildProjectName);NSHighResolutionCapable=true;LSApplicationCategoryType=public.app-category.utilities;NSLocationAlwaysUsageDescription=The reason for accessing the location information of the user;NSLocationWhenInUseUsageDescription=The reason for accessing the location information of the user;NSContactsUsageDescription=The reason for accessing the contacts</VerInfo_Keys>
    </PropertyGroup>
    <PropertyGroup Condition="'$(Cfg_2_Win32)'!=''">
        <VerInfo_Locale>1033</VerInfo_Locale>
    </PropertyGroup>
    <PropertyGroup Condition="'$(Cfg_2_Win64)'!=''">
        <DCC_DebugInformation>true</DCC_DebugInformation>
        <VerInfo_Locale>1033</VerInfo_Locale>
        <DCC_IOChecking>false</DCC_IOChecking>
    </PropertyGroup>
    <ItemGroup>
        <DelphiCompile Include="$(MainSource)">
            <MainSource>MainSource</MainSource>
        </DelphiCompile>
        <DCCReference Include="..\..\Source\Velthuis.Sizes.pas"/>
        <DCCReference Include="..\..\Source\Velthuis.RandomNumbers.pas"/>
        <DCCReference Include="..\..\Source\Velthuis.Loggers.pas"/>
        <DCCReference Include="..\..\Source\Velthuis.Numerics.pas"/>
        <DCCReference Include="..\..\Source\Velthuis.ExactFloatStrings.pas"/>
        <DCCReference Include="..\..\Source\Velthuis.FloatUtils.pas"/>
        <DCCReference Include="..\..\Source\Velthuis.BigDecimals.pas"/>
        <DCCReference Include="TestBigIntegers.pas"/>
        <DCCReference Include="..\..\Source\Velthuis.BigRationals.pas"/>
        <DCCReference Include="..\..\Source\Velthuis.BigIntegers.Primes.pas"/>
        <DCCReference Include="..\..\Source\Velthuis.BigIntegers.pas"/>
        <None Include="BigIntegerDevelopmentTests.todo"/>
        <None Include="BigIntegerArithmeticResults.inc"/>
        <None Include="BigIntegerBitwiseResults.inc"/>
        <None Include="BigIntegerConvertResults.inc"/>
        <None Include="BigIntegerMathResults.inc"/>
        <None Include="..\..\Source\bases.inc"/>
        <None Include="BigIntegerTestResults.inc"/>
        <BuildConfiguration Include="Release">
            <Key>Cfg_2</Key>
            <CfgParent>Base</CfgParent>
        </BuildConfiguration>
        <BuildConfiguration Include="Base">
            <Key>Base</Key>
        </BuildConfiguration>
        <BuildConfiguration Include="Debug">
            <Key>Cfg_1</Key>
            <CfgParent>Base</CfgParent>
        </BuildConfiguration>
    </ItemGroup>
    <ProjectExtensions>
        <Borland.Personality>Delphi.Personality.12</Borland.Personality>
        <Borland.ProjectType>Application</Borland.ProjectType>
        <BorlandProject>
            <Delphi.Personality>
                <Source>
                    <Source Name="MainSource">BigIntegerDevelopmentTests.dpr</Source>
                </Source>
                <Excluded_Packages>
                    <Excluded_Packages Name="$(BDSBIN)\bcboffice2k250.bpl">Embarcadero C++Builder Office 2000 Servers Package</Excluded_Packages>
                    <Excluded_Packages Name="$(BDSBIN)\bcbofficexp250.bpl">Embarcadero C++Builder Office XP Servers Package</Excluded_Packages>
                    <Excluded_Packages Name="$(BDSBIN)\dcloffice2k250.bpl">Microsoft Office 2000 Sample Automation Server Wrapper Components</Excluded_Packages>
                    <Excluded_Packages Name="$(BDSBIN)\dclofficexp250.bpl">Microsoft Office XP Sample Automation Server Wrapper Components</Excluded_Packages>
                </Excluded_Packages>
                <VersionInfo>
                    <VersionInfo Name="IncludeVerInfo">False</VersionInfo>
                    <VersionInfo Name="AutoIncBuild">False</VersionInfo>
                    <VersionInfo Name="MajorVer">1</VersionInfo>
                    <VersionInfo Name="MinorVer">0</VersionInfo>
                    <VersionInfo Name="Release">0</VersionInfo>
                    <VersionInfo Name="Build">0</VersionInfo>
                    <VersionInfo Name="Debug">False</VersionInfo>
                    <VersionInfo Name="PreRelease">False</VersionInfo>
                    <VersionInfo Name="Special">False</VersionInfo>
                    <VersionInfo Name="Private">False</VersionInfo>
                    <VersionInfo Name="DLL">False</VersionInfo>
                    <VersionInfo Name="Locale">1031</VersionInfo>
                    <VersionInfo Name="CodePage">1252</VersionInfo>
                </VersionInfo>
                <VersionInfoKeys>
                    <VersionInfoKeys Name="CompanyName"/>
                    <VersionInfoKeys Name="FileDescription"/>
                    <VersionInfoKeys Name="FileVersion">1.0.0.0</VersionInfoKeys>
                    <VersionInfoKeys Name="InternalName"/>
                    <VersionInfoKeys Name="LegalCopyright"/>
                    <VersionInfoKeys Name="LegalTrademarks"/>
                    <VersionInfoKeys Name="OriginalFilename"/>
                    <VersionInfoKeys Name="ProductName"/>
                    <VersionInfoKeys Name="ProductVersion">1.0.0.0</VersionInfoKeys>
                    <VersionInfoKeys Name="Comments"/>
                    <VersionInfoKeys Name="CFBundleName"/>
                    <VersionInfoKeys Name="CFBundleDisplayName"/>
                    <VersionInfoKeys Name="UIDeviceFamily"/>
                    <VersionInfoKeys Name="CFBundleIdentifier"/>
                    <VersionInfoKeys Name="CFBundleVersion"/>
                    <VersionInfoKeys Name="CFBundlePackageType"/>
                    <VersionInfoKeys Name="CFBundleSignature"/>
                    <VersionInfoKeys Name="CFBundleAllowMixedLocalizations"/>
                    <VersionInfoKeys Name="UISupportedInterfaceOrientations"/>
                    <VersionInfoKeys Name="CFBundleExecutable"/>
                    <VersionInfoKeys Name="CFBundleResourceSpecification"/>
                    <VersionInfoKeys Name="LSRequiresIPhoneOS"/>
                    <VersionInfoKeys Name="CFBundleInfoDictionaryVersion"/>
                    <VersionInfoKeys Name="CFBundleDevelopmentRegion"/>
                </VersionInfoKeys>
            </Delphi.Personality>
            <Deployment Version="3">
                <DeployFile LocalName="..\..\Source\bases.inc" Configuration="Debug" Class="ProjectFile">
                    <Platform Name="OSX32">
                        <RemoteDir>Contents\Resources\StartUp\</RemoteDir>
                        <Overwrite>true</Overwrite>
                    </Platform>
                </DeployFile>
                <DeployFile LocalName="BigIntegerConvertResults.inc" Configuration="Release" Class="ProjectFile">
                    <Platform Name="OSX32">
                        <RemoteDir>Contents\Resources\StartUp\</RemoteDir>
                        <Overwrite>true</Overwrite>
                    </Platform>
                </DeployFile>
                <DeployFile LocalName="BigIntegerConvertResults.inc" Configuration="Debug" Class="ProjectFile">
                    <Platform Name="OSX32">
                        <RemoteDir>Contents\Resources\StartUp\</RemoteDir>
                        <Overwrite>true</Overwrite>
                    </Platform>
                </DeployFile>
                <DeployFile LocalName="BigIntegerMathResults.inc" Configuration="Debug" Class="ProjectFile">
                    <Platform Name="OSX32">
                        <RemoteDir>Contents\Resources\StartUp\</RemoteDir>
                        <Overwrite>true</Overwrite>
                    </Platform>
                </DeployFile>
                <DeployFile LocalName="..\..\Source\bases.inc" Configuration="Debug" Class="ProjectFile">
                    <Platform Name="Win64">
                        <RemoteDir>.\</RemoteDir>
                        <Overwrite>true</Overwrite>
                    </Platform>
                </DeployFile>
                <DeployFile LocalName="BigIntegerConvertResults.inc" Configuration="Debug" Class="ProjectFile">
                    <Platform Name="Win64">
                        <RemoteDir>.\</RemoteDir>
                        <Overwrite>true</Overwrite>
                    </Platform>
                </DeployFile>
                <DeployFile LocalName="BigIntegerTestResults.inc" Configuration="Debug" Class="ProjectFile">
                    <Platform Name="OSX32">
                        <RemoteDir>Contents\Resources\StartUp\</RemoteDir>
                        <Overwrite>true</Overwrite>
                    </Platform>
                </DeployFile>
                <DeployFile LocalName="OSX32\Release\BigIntegerDevelopmentTests" Configuration="Release" Class="ProjectOutput">
                    <Platform Name="OSX32">
                        <RemoteName>BigIntegerDevelopmentTests</RemoteName>
                        <Overwrite>true</Overwrite>
                    </Platform>
                </DeployFile>
                <DeployFile LocalName="BigIntegerBitwiseResults.inc" Configuration="Debug" Class="ProjectFile">
                    <Platform Name="OSX32">
                        <RemoteDir>Contents\Resources\StartUp\</RemoteDir>
                        <Overwrite>true</Overwrite>
                    </Platform>
                </DeployFile>
                <DeployFile LocalName="Win64\Debug\BigIntegerDevelopmentTests.exe" Configuration="Debug" Class="ProjectOutput">
                    <Platform Name="Win64">
                        <RemoteName>BigIntegerDevelopmentTests.exe</RemoteName>
                        <Overwrite>true</Overwrite>
                    </Platform>
                </DeployFile>
                <DeployFile LocalName="BigIntegerArithmeticResults.inc" Configuration="Debug" Class="ProjectFile">
                    <Platform Name="Win64">
                        <RemoteDir>.\</RemoteDir>
                        <Overwrite>true</Overwrite>
                    </Platform>
                </DeployFile>
                <DeployFile LocalName="$(BDS)\Redist\iossimulator\libPCRE.dylib" Class="DependencyModule">
                    <Platform Name="iOSSimulator">
                        <Overwrite>true</Overwrite>
                    </Platform>
                </DeployFile>
                <DeployFile LocalName="$(BDS)\Redist\iossim32\libcgunwind.1.0.dylib" Class="DependencyModule">
                    <Platform Name="iOSSimulator">
                        <Overwrite>true</Overwrite>
                    </Platform>
                </DeployFile>
                <DeployFile LocalName="BigIntegerConvertResults.inc" Configuration="Debug" Class="ProjectFile">
                    <Platform Name="Win32">
<<<<<<< HEAD
=======
<<<<<<< HEAD
                        <RemoteDir>.\</RemoteDir>
                        <Overwrite>true</Overwrite>
                    </Platform>
                </DeployFile>
                <DeployFile LocalName="BigIntegerTestResults.inc" Configuration="Debug" Class="ProjectFile">
                    <Platform Name="Win64">
=======
>>>>>>> 302e51a5cc5a990e35ebb27df8e97261dfdb5306
>>>>>>> bdf48ba6
                        <RemoteDir>.\</RemoteDir>
                        <Overwrite>true</Overwrite>
                    </Platform>
                </DeployFile>
                <DeployFile LocalName="BigIntegerArithmeticResults.inc" Configuration="Release" Class="ProjectFile">
                    <Platform Name="OSX32">
                        <RemoteDir>Contents\Resources\StartUp\</RemoteDir>
                        <Overwrite>true</Overwrite>
                    </Platform>
                </DeployFile>
                <DeployFile LocalName="Win64\Debug\BigIntegerDevelopmentTests.rsm" Configuration="Debug" Class="DebugSymbols">
                    <Platform Name="Win64">
                        <RemoteName>BigIntegerDevelopmentTests.rsm</RemoteName>
                        <Overwrite>true</Overwrite>
                    </Platform>
                </DeployFile>
<<<<<<< HEAD
=======
                <DeployFile LocalName="BigIntegerTestResults.inc" Configuration="Debug" Class="ProjectFile">
                    <Platform Name="Win64">
                        <RemoteDir>.\</RemoteDir>
                        <Overwrite>true</Overwrite>
                    </Platform>
                </DeployFile>
                <DeployFile LocalName="..\..\Source\bases.inc" Configuration="Debug" Class="ProjectFile">
                    <Platform Name="Win32">
                        <RemoteDir>.\</RemoteDir>
                        <Overwrite>true</Overwrite>
                    </Platform>
                </DeployFile>
<<<<<<< HEAD
=======
<<<<<<< HEAD
>>>>>>> 302e51a5cc5a990e35ebb27df8e97261dfdb5306
=======
>>>>>>> 302e51a5cc5a990e35ebb27df8e97261dfdb5306
>>>>>>> bdf48ba6
                <DeployFile LocalName="BigIntegerMathResults.inc" Configuration="Debug" Class="ProjectFile">
                    <Platform Name="Win64">
                        <RemoteDir>.\</RemoteDir>
                        <Overwrite>true</Overwrite>
                    </Platform>
                </DeployFile>
                <DeployFile LocalName="OSX32\Debug\BigIntegerDevelopmentTests" Configuration="Debug" Class="ProjectOutput">
                    <Platform Name="OSX32">
                        <RemoteName>BigIntegerDevelopmentTests</RemoteName>
                        <Overwrite>true</Overwrite>
                    </Platform>
                </DeployFile>
                <DeployFile LocalName="..\..\Source\bases.inc" Configuration="Release" Class="ProjectFile">
                    <Platform Name="OSX32">
                        <RemoteDir>Contents\Resources\StartUp\</RemoteDir>
                        <Overwrite>true</Overwrite>
                    </Platform>
                </DeployFile>
                <DeployFile LocalName="BigIntegerBitwiseResults.inc" Configuration="Debug" Class="ProjectFile">
                    <Platform Name="Win64">
                        <RemoteDir>.\</RemoteDir>
                        <Overwrite>true</Overwrite>
                    </Platform>
                </DeployFile>
                <DeployFile LocalName="BigIntegerMathResults.inc" Configuration="Debug" Class="ProjectFile">
                    <Platform Name="Win32">
                        <RemoteDir>.\</RemoteDir>
                        <Overwrite>true</Overwrite>
                    </Platform>
                </DeployFile>
                <DeployFile LocalName="$(BDS)\Redist\iossimulator\libcgunwind.1.0.dylib" Class="DependencyModule">
                    <Platform Name="iOSSimulator">
                        <Overwrite>true</Overwrite>
                    </Platform>
                </DeployFile>
                <DeployFile LocalName="BigIntegerDevelopmentTests.todo" Configuration="Debug" Class="ProjectFile">
                    <Platform Name="Win64">
                        <RemoteDir>.\</RemoteDir>
                        <Overwrite>true</Overwrite>
                    </Platform>
                </DeployFile>
                <DeployFile LocalName="$(BDS)\Redist\osx32\libcgsqlite3.dylib" Class="DependencyModule">
                    <Platform Name="OSX32">
                        <Overwrite>true</Overwrite>
                    </Platform>
                </DeployFile>
                <DeployFile LocalName="Win32\Debug\BigIntegerDevelopmentTests.exe" Configuration="Debug" Class="ProjectOutput">
                    <Platform Name="Win32">
                        <RemoteName>BigIntegerDevelopmentTests.exe</RemoteName>
                        <Overwrite>true</Overwrite>
                    </Platform>
                </DeployFile>
                <DeployFile LocalName="BigIntegerArithmeticResults.inc" Configuration="Debug" Class="ProjectFile">
                    <Platform Name="OSX32">
                        <RemoteDir>Contents\Resources\StartUp\</RemoteDir>
                        <Overwrite>true</Overwrite>
                    </Platform>
                </DeployFile>
                <DeployFile LocalName="BigIntegerBitwiseResults.inc" Configuration="Release" Class="ProjectFile">
                    <Platform Name="OSX32">
                        <RemoteDir>Contents\Resources\StartUp\</RemoteDir>
                        <Overwrite>true</Overwrite>
                    </Platform>
                </DeployFile>
                <DeployFile LocalName="$(BDS)\Redist\osx32\libcgunwind.1.0.dylib" Class="DependencyModule">
                    <Platform Name="OSX32">
                        <Overwrite>true</Overwrite>
                    </Platform>
                </DeployFile>
                <DeployFile LocalName="BigIntegerDevelopmentTests.todo" Configuration="Debug" Class="ProjectFile">
                    <Platform Name="OSX32">
                        <RemoteDir>Contents\Resources\StartUp\</RemoteDir>
                        <Overwrite>true</Overwrite>
                    </Platform>
                </DeployFile>
                <DeployFile LocalName="BigIntegerMathResults.inc" Configuration="Release" Class="ProjectFile">
                    <Platform Name="OSX32">
                        <RemoteDir>Contents\Resources\StartUp\</RemoteDir>
                        <Overwrite>true</Overwrite>
                    </Platform>
                </DeployFile>
                <DeployFile LocalName="Win64\Release\BigIntegerDevelopmentTests.exe" Configuration="Release" Class="ProjectOutput">
                    <Platform Name="Win64">
                        <RemoteName>BigIntegerDevelopmentTests.exe</RemoteName>
                        <Overwrite>true</Overwrite>
                    </Platform>
                </DeployFile>
                <DeployFile LocalName="BigIntegerDevelopmentTests.todo" Configuration="Debug" Class="ProjectFile">
                    <Platform Name="Win32">
                        <RemoteDir>.\</RemoteDir>
                        <Overwrite>true</Overwrite>
                    </Platform>
                </DeployFile>
                <DeployFile LocalName="BigIntegerDevelopmentTests.todo" Configuration="Release" Class="ProjectFile">
                    <Platform Name="OSX32">
                        <RemoteDir>Contents\Resources\StartUp\</RemoteDir>
                        <Overwrite>true</Overwrite>
                    </Platform>
                </DeployFile>
                <DeployFile LocalName="BigIntegerArithmeticResults.inc" Configuration="Debug" Class="ProjectFile">
                    <Platform Name="Win32">
                        <RemoteDir>.\</RemoteDir>
                        <Overwrite>true</Overwrite>
                    </Platform>
                </DeployFile>
                <DeployFile LocalName="BigIntegerTestResults.inc" Configuration="Release" Class="ProjectFile">
                    <Platform Name="OSX32">
                        <RemoteDir>Contents\Resources\StartUp\</RemoteDir>
                        <Overwrite>true</Overwrite>
                    </Platform>
                </DeployFile>
                <DeployClass Name="AdditionalDebugSymbols">
                    <Platform Name="iOSSimulator">
                        <Operation>1</Operation>
                    </Platform>
                    <Platform Name="OSX32">
                        <RemoteDir>Contents\MacOS</RemoteDir>
                        <Operation>1</Operation>
                    </Platform>
                    <Platform Name="Win32">
                        <RemoteDir>Contents\MacOS</RemoteDir>
                        <Operation>0</Operation>
                    </Platform>
                </DeployClass>
                <DeployClass Name="AndroidClassesDexFile">
                    <Platform Name="Android">
                        <RemoteDir>classes</RemoteDir>
                        <Operation>1</Operation>
                    </Platform>
                </DeployClass>
                <DeployClass Name="AndroidGDBServer">
                    <Platform Name="Android">
                        <RemoteDir>library\lib\armeabi-v7a</RemoteDir>
                        <Operation>1</Operation>
                    </Platform>
                </DeployClass>
                <DeployClass Name="AndroidLibnativeArmeabiFile">
                    <Platform Name="Android">
                        <RemoteDir>library\lib\armeabi</RemoteDir>
                        <Operation>1</Operation>
                    </Platform>
                </DeployClass>
                <DeployClass Name="AndroidLibnativeMipsFile">
                    <Platform Name="Android">
                        <RemoteDir>library\lib\mips</RemoteDir>
                        <Operation>1</Operation>
                    </Platform>
                </DeployClass>
                <DeployClass Name="AndroidLibnativeX86File">
                    <Platform Name="Android">
                        <RemoteDir>library\lib\x86</RemoteDir>
                        <Operation>1</Operation>
                    </Platform>
                </DeployClass>
                <DeployClass Name="AndroidServiceOutput">
                    <Platform Name="Android">
                        <RemoteDir>library\lib\armeabi-v7a</RemoteDir>
                        <Operation>1</Operation>
                    </Platform>
                </DeployClass>
                <DeployClass Name="AndroidSplashImageDef">
                    <Platform Name="Android">
                        <RemoteDir>res\drawable</RemoteDir>
                        <Operation>1</Operation>
                    </Platform>
                </DeployClass>
                <DeployClass Name="AndroidSplashStyles">
                    <Platform Name="Android">
                        <RemoteDir>res\values</RemoteDir>
                        <Operation>1</Operation>
                    </Platform>
                </DeployClass>
                <DeployClass Name="Android_DefaultAppIcon">
                    <Platform Name="Android">
                        <RemoteDir>res\drawable</RemoteDir>
                        <Operation>1</Operation>
                    </Platform>
                </DeployClass>
                <DeployClass Name="Android_LauncherIcon144">
                    <Platform Name="Android">
                        <RemoteDir>res\drawable-xxhdpi</RemoteDir>
                        <Operation>1</Operation>
                    </Platform>
                </DeployClass>
                <DeployClass Name="Android_LauncherIcon36">
                    <Platform Name="Android">
                        <RemoteDir>res\drawable-ldpi</RemoteDir>
                        <Operation>1</Operation>
                    </Platform>
                </DeployClass>
                <DeployClass Name="Android_LauncherIcon48">
                    <Platform Name="Android">
                        <RemoteDir>res\drawable-mdpi</RemoteDir>
                        <Operation>1</Operation>
                    </Platform>
                </DeployClass>
                <DeployClass Name="Android_LauncherIcon72">
                    <Platform Name="Android">
                        <RemoteDir>res\drawable-hdpi</RemoteDir>
                        <Operation>1</Operation>
                    </Platform>
                </DeployClass>
                <DeployClass Name="Android_LauncherIcon96">
                    <Platform Name="Android">
                        <RemoteDir>res\drawable-xhdpi</RemoteDir>
                        <Operation>1</Operation>
                    </Platform>
                </DeployClass>
                <DeployClass Name="Android_SplashImage426">
                    <Platform Name="Android">
                        <RemoteDir>res\drawable-small</RemoteDir>
                        <Operation>1</Operation>
                    </Platform>
                </DeployClass>
                <DeployClass Name="Android_SplashImage470">
                    <Platform Name="Android">
                        <RemoteDir>res\drawable-normal</RemoteDir>
                        <Operation>1</Operation>
                    </Platform>
                </DeployClass>
                <DeployClass Name="Android_SplashImage640">
                    <Platform Name="Android">
                        <RemoteDir>res\drawable-large</RemoteDir>
                        <Operation>1</Operation>
                    </Platform>
                </DeployClass>
                <DeployClass Name="Android_SplashImage960">
                    <Platform Name="Android">
                        <RemoteDir>res\drawable-xlarge</RemoteDir>
                        <Operation>1</Operation>
                    </Platform>
                </DeployClass>
                <DeployClass Name="DebugSymbols">
                    <Platform Name="iOSSimulator">
                        <Operation>1</Operation>
                    </Platform>
                    <Platform Name="OSX32">
                        <RemoteDir>Contents\MacOS</RemoteDir>
                        <Operation>1</Operation>
                    </Platform>
                    <Platform Name="Win32">
                        <Operation>0</Operation>
                    </Platform>
                </DeployClass>
                <DeployClass Name="DependencyFramework">
                    <Platform Name="OSX32">
                        <RemoteDir>Contents\MacOS</RemoteDir>
                        <Operation>1</Operation>
                        <Extensions>.framework</Extensions>
                    </Platform>
                    <Platform Name="Win32">
                        <Operation>0</Operation>
                    </Platform>
                </DeployClass>
                <DeployClass Name="DependencyModule">
                    <Platform Name="iOSDevice32">
                        <Operation>1</Operation>
                        <Extensions>.dylib</Extensions>
                    </Platform>
                    <Platform Name="iOSDevice64">
                        <Operation>1</Operation>
                        <Extensions>.dylib</Extensions>
                    </Platform>
                    <Platform Name="iOSSimulator">
                        <Operation>1</Operation>
                        <Extensions>.dylib</Extensions>
                    </Platform>
                    <Platform Name="OSX32">
                        <RemoteDir>Contents\MacOS</RemoteDir>
                        <Operation>1</Operation>
                        <Extensions>.dylib</Extensions>
                    </Platform>
                    <Platform Name="Win32">
                        <Operation>0</Operation>
                        <Extensions>.dll;.bpl</Extensions>
                    </Platform>
                </DeployClass>
                <DeployClass Required="true" Name="DependencyPackage">
                    <Platform Name="iOSDevice32">
                        <Operation>1</Operation>
                        <Extensions>.dylib</Extensions>
                    </Platform>
                    <Platform Name="iOSDevice64">
                        <Operation>1</Operation>
                        <Extensions>.dylib</Extensions>
                    </Platform>
                    <Platform Name="iOSSimulator">
                        <Operation>1</Operation>
                        <Extensions>.dylib</Extensions>
                    </Platform>
                    <Platform Name="OSX32">
                        <RemoteDir>Contents\MacOS</RemoteDir>
                        <Operation>1</Operation>
                        <Extensions>.dylib</Extensions>
                    </Platform>
                    <Platform Name="Win32">
                        <Operation>0</Operation>
                        <Extensions>.bpl</Extensions>
                    </Platform>
                </DeployClass>
                <DeployClass Name="File">
                    <Platform Name="Android">
                        <Operation>0</Operation>
                    </Platform>
                    <Platform Name="iOSDevice32">
                        <Operation>0</Operation>
                    </Platform>
                    <Platform Name="iOSDevice64">
                        <Operation>0</Operation>
                    </Platform>
                    <Platform Name="iOSSimulator">
                        <Operation>0</Operation>
                    </Platform>
                    <Platform Name="OSX32">
                        <RemoteDir>Contents\Resources\StartUp\</RemoteDir>
                        <Operation>0</Operation>
                    </Platform>
                    <Platform Name="Win32">
                        <Operation>0</Operation>
                    </Platform>
                </DeployClass>
                <DeployClass Name="iPad_Launch1024">
                    <Platform Name="iOSDevice32">
                        <Operation>1</Operation>
                    </Platform>
                    <Platform Name="iOSDevice64">
                        <Operation>1</Operation>
                    </Platform>
                    <Platform Name="iOSSimulator">
                        <Operation>1</Operation>
                    </Platform>
                </DeployClass>
                <DeployClass Name="iPad_Launch1536">
                    <Platform Name="iOSDevice32">
                        <Operation>1</Operation>
                    </Platform>
                    <Platform Name="iOSDevice64">
                        <Operation>1</Operation>
                    </Platform>
                    <Platform Name="iOSSimulator">
                        <Operation>1</Operation>
                    </Platform>
                </DeployClass>
                <DeployClass Name="iPad_Launch2048">
                    <Platform Name="iOSDevice32">
                        <Operation>1</Operation>
                    </Platform>
                    <Platform Name="iOSDevice64">
                        <Operation>1</Operation>
                    </Platform>
                    <Platform Name="iOSSimulator">
                        <Operation>1</Operation>
                    </Platform>
                </DeployClass>
                <DeployClass Name="iPad_Launch768">
                    <Platform Name="iOSDevice32">
                        <Operation>1</Operation>
                    </Platform>
                    <Platform Name="iOSDevice64">
                        <Operation>1</Operation>
                    </Platform>
                    <Platform Name="iOSSimulator">
                        <Operation>1</Operation>
                    </Platform>
                </DeployClass>
                <DeployClass Name="iPhone_Launch320">
                    <Platform Name="iOSDevice32">
                        <Operation>1</Operation>
                    </Platform>
                    <Platform Name="iOSDevice64">
                        <Operation>1</Operation>
                    </Platform>
                    <Platform Name="iOSSimulator">
                        <Operation>1</Operation>
                    </Platform>
                </DeployClass>
                <DeployClass Name="iPhone_Launch640">
                    <Platform Name="iOSDevice32">
                        <Operation>1</Operation>
                    </Platform>
                    <Platform Name="iOSDevice64">
                        <Operation>1</Operation>
                    </Platform>
                    <Platform Name="iOSSimulator">
                        <Operation>1</Operation>
                    </Platform>
                </DeployClass>
                <DeployClass Name="iPhone_Launch640x1136">
                    <Platform Name="iOSDevice32">
                        <Operation>1</Operation>
                    </Platform>
                    <Platform Name="iOSDevice64">
                        <Operation>1</Operation>
                    </Platform>
                    <Platform Name="iOSSimulator">
                        <Operation>1</Operation>
                    </Platform>
                </DeployClass>
                <DeployClass Name="ProjectAndroidManifest">
                    <Platform Name="Android">
                        <Operation>1</Operation>
                    </Platform>
                </DeployClass>
                <DeployClass Name="ProjectiOSDeviceDebug">
                    <Platform Name="iOSDevice32">
                        <RemoteDir>..\$(PROJECTNAME).app.dSYM\Contents\Resources\DWARF</RemoteDir>
                        <Operation>1</Operation>
                    </Platform>
                    <Platform Name="iOSDevice64">
                        <RemoteDir>..\$(PROJECTNAME).app.dSYM\Contents\Resources\DWARF</RemoteDir>
                        <Operation>1</Operation>
                    </Platform>
                </DeployClass>
                <DeployClass Name="ProjectiOSDeviceInfoPList">
                    <Platform Name="iOSDevice">
                        <Operation>1</Operation>
                    </Platform>
                </DeployClass>
                <DeployClass Name="ProjectiOSDeviceResourceRules">
                    <Platform Name="iOSDevice32">
                        <Operation>1</Operation>
                    </Platform>
                    <Platform Name="iOSDevice64">
                        <Operation>1</Operation>
                    </Platform>
                </DeployClass>
                <DeployClass Name="ProjectiOSEntitlements">
                    <Platform Name="iOSDevice32">
                        <RemoteDir>..\</RemoteDir>
                        <Operation>1</Operation>
                    </Platform>
                    <Platform Name="iOSDevice64">
                        <RemoteDir>..\</RemoteDir>
                        <Operation>1</Operation>
                    </Platform>
                </DeployClass>
                <DeployClass Name="ProjectiOSInfoPList">
                    <Platform Name="iOSDevice32">
                        <Operation>1</Operation>
                    </Platform>
                    <Platform Name="iOSDevice64">
                        <Operation>1</Operation>
                    </Platform>
                    <Platform Name="iOSSimulator">
                        <Operation>1</Operation>
                    </Platform>
                </DeployClass>
                <DeployClass Name="ProjectiOSResource">
                    <Platform Name="iOSDevice32">
                        <Operation>1</Operation>
                    </Platform>
                    <Platform Name="iOSDevice64">
                        <Operation>1</Operation>
                    </Platform>
                    <Platform Name="iOSSimulator">
                        <Operation>1</Operation>
                    </Platform>
                </DeployClass>
                <DeployClass Name="ProjectiOSSimulatorInfoPList">
                    <Platform Name="iOSSimulator">
                        <Operation>1</Operation>
                    </Platform>
                </DeployClass>
                <DeployClass Name="ProjectOSXEntitlements">
                    <Platform Name="OSX32">
                        <RemoteDir>..\</RemoteDir>
                        <Operation>1</Operation>
                    </Platform>
                </DeployClass>
                <DeployClass Name="ProjectOSXInfoPList">
                    <Platform Name="OSX32">
                        <RemoteDir>Contents</RemoteDir>
                        <Operation>1</Operation>
                    </Platform>
                </DeployClass>
                <DeployClass Name="ProjectOSXResource">
                    <Platform Name="OSX32">
                        <RemoteDir>Contents\Resources</RemoteDir>
                        <Operation>1</Operation>
                    </Platform>
                </DeployClass>
                <DeployClass Required="true" Name="ProjectOutput">
                    <Platform Name="Android">
                        <RemoteDir>library\lib\armeabi-v7a</RemoteDir>
                        <Operation>1</Operation>
                    </Platform>
                    <Platform Name="iOSDevice32">
                        <Operation>1</Operation>
                    </Platform>
                    <Platform Name="iOSDevice64">
                        <Operation>1</Operation>
                    </Platform>
                    <Platform Name="iOSSimulator">
                        <Operation>1</Operation>
                    </Platform>
                    <Platform Name="Linux64">
                        <Operation>1</Operation>
                    </Platform>
                    <Platform Name="OSX32">
                        <RemoteDir>Contents\MacOS</RemoteDir>
                        <Operation>1</Operation>
                    </Platform>
                    <Platform Name="Win32">
                        <Operation>0</Operation>
                    </Platform>
                </DeployClass>
                <DeployClass Name="ProjectUWPManifest">
                    <Platform Name="Win32">
                        <Operation>1</Operation>
                    </Platform>
                    <Platform Name="Win64">
                        <Operation>1</Operation>
                    </Platform>
                </DeployClass>
                <DeployClass Name="UWP_DelphiLogo150">
                    <Platform Name="Win32">
                        <RemoteDir>Assets</RemoteDir>
                        <Operation>1</Operation>
                    </Platform>
                    <Platform Name="Win64">
                        <RemoteDir>Assets</RemoteDir>
                        <Operation>1</Operation>
                    </Platform>
                </DeployClass>
                <DeployClass Name="UWP_DelphiLogo44">
                    <Platform Name="Win32">
                        <RemoteDir>Assets</RemoteDir>
                        <Operation>1</Operation>
                    </Platform>
                    <Platform Name="Win64">
                        <RemoteDir>Assets</RemoteDir>
                        <Operation>1</Operation>
                    </Platform>
                </DeployClass>
                <ProjectRoot Platform="iOSDevice64" Name="$(PROJECTNAME).app"/>
                <ProjectRoot Platform="Win64" Name="$(PROJECTNAME)"/>
                <ProjectRoot Platform="iOSDevice32" Name="$(PROJECTNAME).app"/>
                <ProjectRoot Platform="iOSDevice" Name="$(PROJECTNAME).app"/>
                <ProjectRoot Platform="Win32" Name="$(PROJECTNAME)"/>
                <ProjectRoot Platform="Linux64" Name="$(PROJECTNAME)"/>
                <ProjectRoot Platform="OSX32" Name="$(PROJECTNAME).app"/>
                <ProjectRoot Platform="Android" Name="$(PROJECTNAME)"/>
                <ProjectRoot Platform="iOSSimulator" Name="$(PROJECTNAME).app"/>
            </Deployment>
            <Platforms>
                <Platform value="Linux64">False</Platform>
                <Platform value="OSX32">True</Platform>
                <Platform value="Win32">True</Platform>
                <Platform value="Win64">True</Platform>
            </Platforms>
            <UnitTesting>
                <TestFramework>DUnit / Delphi Win32</TestFramework>
                <TestRunner>GUI</TestRunner>
                <SourceProjectName>C:\Users\Administrator\Dropbox\Delphi\BigIntegers\TestDivisions.dproj</SourceProjectName>
                <TestProjectName/>
            </UnitTesting>
        </BorlandProject>
        <ProjectFileVersion>12</ProjectFileVersion>
    </ProjectExtensions>
    <Import Condition="Exists('$(BDS)\Bin\CodeGear.Delphi.Targets')" Project="$(BDS)\Bin\CodeGear.Delphi.Targets"/>
    <Import Condition="Exists('$(APPDATA)\Embarcadero\$(BDSAPPDATABASEDIR)\$(PRODUCTVERSION)\UserTools.proj')" Project="$(APPDATA)\Embarcadero\$(BDSAPPDATABASEDIR)\$(PRODUCTVERSION)\UserTools.proj"/>
    <Import Condition="Exists('$(MSBuildProjectName).deployproj')" Project="$(MSBuildProjectName).deployproj"/>
</Project>
<|MERGE_RESOLUTION|>--- conflicted
+++ resolved
@@ -1,924 +1,909 @@
-﻿<Project xmlns="http://schemas.microsoft.com/developer/msbuild/2003">
-    <PropertyGroup>
-        <ProjectGuid>{DA578521-538C-4077-A0D0-7EE7F73A19C6}</ProjectGuid>
-        <ProjectVersion>18.2</ProjectVersion>
-        <FrameworkType>VCL</FrameworkType>
-        <Base>True</Base>
-        <Config Condition="'$(Config)'==''">Debug</Config>
-        <Platform Condition="'$(Platform)'==''">Win32</Platform>
-        <TargetedPlatforms>7</TargetedPlatforms>
-        <AppType>Console</AppType>
-        <MainSource>BigIntegerDevelopmentTests.dpr</MainSource>
-    </PropertyGroup>
-    <PropertyGroup Condition="'$(Config)'=='Base' or '$(Base)'!=''">
-        <Base>true</Base>
-    </PropertyGroup>
-    <PropertyGroup Condition="('$(Platform)'=='OSX32' and '$(Base)'=='true') or '$(Base_OSX32)'!=''">
-        <Base_OSX32>true</Base_OSX32>
-        <CfgParent>Base</CfgParent>
-        <Base>true</Base>
-    </PropertyGroup>
-    <PropertyGroup Condition="('$(Platform)'=='Win32' and '$(Base)'=='true') or '$(Base_Win32)'!=''">
-        <Base_Win32>true</Base_Win32>
-        <CfgParent>Base</CfgParent>
-        <Base>true</Base>
-    </PropertyGroup>
-    <PropertyGroup Condition="('$(Platform)'=='Win64' and '$(Base)'=='true') or '$(Base_Win64)'!=''">
-        <Base_Win64>true</Base_Win64>
-        <CfgParent>Base</CfgParent>
-        <Base>true</Base>
-    </PropertyGroup>
-    <PropertyGroup Condition="'$(Config)'=='Debug' or '$(Cfg_1)'!=''">
-        <Cfg_1>true</Cfg_1>
-        <CfgParent>Base</CfgParent>
-        <Base>true</Base>
-    </PropertyGroup>
-    <PropertyGroup Condition="('$(Platform)'=='Win32' and '$(Cfg_1)'=='true') or '$(Cfg_1_Win32)'!=''">
-        <Cfg_1_Win32>true</Cfg_1_Win32>
-        <CfgParent>Cfg_1</CfgParent>
-        <Cfg_1>true</Cfg_1>
-        <Base>true</Base>
-    </PropertyGroup>
-    <PropertyGroup Condition="('$(Platform)'=='Win64' and '$(Cfg_1)'=='true') or '$(Cfg_1_Win64)'!=''">
-        <Cfg_1_Win64>true</Cfg_1_Win64>
-        <CfgParent>Cfg_1</CfgParent>
-        <Cfg_1>true</Cfg_1>
-        <Base>true</Base>
-    </PropertyGroup>
-    <PropertyGroup Condition="'$(Config)'=='Release' or '$(Cfg_2)'!=''">
-        <Cfg_2>true</Cfg_2>
-        <CfgParent>Base</CfgParent>
-        <Base>true</Base>
-    </PropertyGroup>
-    <PropertyGroup Condition="('$(Platform)'=='OSX32' and '$(Cfg_2)'=='true') or '$(Cfg_2_OSX32)'!=''">
-        <Cfg_2_OSX32>true</Cfg_2_OSX32>
-        <CfgParent>Cfg_2</CfgParent>
-        <Cfg_2>true</Cfg_2>
-        <Base>true</Base>
-    </PropertyGroup>
-    <PropertyGroup Condition="('$(Platform)'=='Win32' and '$(Cfg_2)'=='true') or '$(Cfg_2_Win32)'!=''">
-        <Cfg_2_Win32>true</Cfg_2_Win32>
-        <CfgParent>Cfg_2</CfgParent>
-        <Cfg_2>true</Cfg_2>
-        <Base>true</Base>
-    </PropertyGroup>
-    <PropertyGroup Condition="('$(Platform)'=='Win64' and '$(Cfg_2)'=='true') or '$(Cfg_2_Win64)'!=''">
-        <Cfg_2_Win64>true</Cfg_2_Win64>
-        <CfgParent>Cfg_2</CfgParent>
-        <Cfg_2>true</Cfg_2>
-        <Base>true</Base>
-    </PropertyGroup>
-    <PropertyGroup Condition="'$(Base)'!=''">
-        <Icon_MainIcon>$(BDS)\bin\delphi_PROJECTICON.ico</Icon_MainIcon>
-        <Icns_MainIcns>$(BDS)\bin\delphi_PROJECTICNS.icns</Icns_MainIcns>
-        <VerInfo_Keys>CompanyName=;FileDescription=;FileVersion=1.0.0.0;InternalName=;LegalCopyright=;LegalTrademarks=;OriginalFilename=;ProductName=;ProductVersion=1.0.0.0;Comments=</VerInfo_Keys>
-        <VerInfo_Locale>1031</VerInfo_Locale>
-        <Manifest_File>None</Manifest_File>
-        <SanitizedProjectName>BigIntegerDevelopmentTests</SanitizedProjectName>
-        <DCC_Define>_CONSOLE_TESTRUNNER;$(DCC_Define)</DCC_Define>
-        <DCC_UnitSearchPath>$(BDS)\Source\DUnit\src;$(DCC_UnitSearchPath)</DCC_UnitSearchPath>
-        <DCC_Namespace>System;Xml;Data;Datasnap;Web;Soap;Vcl;Vcl.Imaging;Vcl.Touch;Vcl.Samples;Vcl.Shell;$(DCC_Namespace)</DCC_Namespace>
-        <DCC_DcuOutput>$(Platform)\$(Config)</DCC_DcuOutput>
-        <DCC_ExeOutput>$(Platform)\$(Config)</DCC_ExeOutput>
-        <DCC_E>false</DCC_E>
-        <DCC_N>false</DCC_N>
-        <DCC_S>false</DCC_S>
-        <DCC_F>false</DCC_F>
-        <DCC_K>false</DCC_K>
-    </PropertyGroup>
-    <PropertyGroup Condition="'$(Base_OSX32)'!=''">
-        <DCC_UsePackage>FireDACSqliteDriver;FireDACDSDriver;DBXSqliteDriver;FireDACPgDriver;fmx;IndySystem;tethering;DBXInterBaseDriver;DataSnapClient;DataSnapServer;DataSnapCommon;DataSnapProviderClient;DbxCommonDriver;dbxcds;fmxFireDAC;DBXOracleDriver;CustomIPTransport;dsnap;IndyIPServer;fmxase;IndyCore;IndyIPCommon;CloudService;FmxTeeUI;FireDACIBDriver;DataSnapFireDAC;FireDACDBXDriver;soapserver;inetdbxpress;dsnapxml;FireDACASADriver;bindcompfmx;FireDACODBCDriver;RESTBackendComponents;emsclientfiredac;rtl;dbrtl;DbxClientDriver;FireDACCommon;bindcomp;inetdb;xmlrtl;DataSnapNativeClient;ibxpress;IndyProtocols;DBXMySQLDriver;FireDACCommonDriver;bindengine;bindcompdbx;soaprtl;FMXTee;emsclient;FireDACMSSQLDriver;FireDAC;DBXInformixDriver;DataSnapServerMidas;DBXFirebirdDriver;inet;fmxobj;FireDACMySQLDriver;soapmidas;DBXSybaseASADriver;FireDACOracleDriver;fmxdae;RESTComponents;dbexpress;DataSnapIndy10ServerTransport;IndyIPClient;$(DCC_UsePackage)</DCC_UsePackage>
-        <VerInfo_Keys>CFBundleName=$(MSBuildProjectName);CFBundleDisplayName=$(MSBuildProjectName);CFBundleIdentifier=$(MSBuildProjectName);CFBundleVersion=1.0.0;CFBundlePackageType=APPL;CFBundleSignature=????;CFBundleAllowMixedLocalizations=YES;CFBundleExecutable=$(MSBuildProjectName);NSHighResolutionCapable=true;LSApplicationCategoryType=public.app-category.utilities;NSLocationAlwaysUsageDescription=The reason for accessing the location information of the user;NSLocationWhenInUseUsageDescription=The reason for accessing the location information of the user;NSContactsUsageDescription=The reason for accessing the contacts</VerInfo_Keys>
-        <BT_BuildType>Debug</BT_BuildType>
-    </PropertyGroup>
-    <PropertyGroup Condition="'$(Base_Win32)'!=''">
-        <DCC_UsePackage>FireDACSqliteDriver;FireDACDSDriver;DBXSqliteDriver;FireDACPgDriver;fmx;IndySystem;TeeDB;tethering;vclib;DBXInterBaseDriver;DataSnapClient;DataSnapServer;DataSnapCommon;DataSnapProviderClient;DBXSybaseASEDriver;DbxCommonDriver;vclimg;dbxcds;DatasnapConnectorsFreePascal;MetropolisUILiveTile;vcldb;vcldsnap;fmxFireDAC;DBXDb2Driver;DBXOracleDriver;CustomIPTransport;vclribbon;dsnap;IndyIPServer;fmxase;vcl;IndyCore;DBXMSSQLDriver;IndyIPCommon;CloudService;FmxTeeUI;FireDACIBDriver;CodeSiteExpressPkg;DataSnapFireDAC;FireDACDBXDriver;soapserver;inetdbxpress;dsnapxml;FireDACInfxDriver;FireDACDb2Driver;adortl;FireDACASADriver;bindcompfmx;FireDACODBCDriver;RESTBackendComponents;emsclientfiredac;rtl;dbrtl;DbxClientDriver;FireDACCommon;bindcomp;inetdb;Tee;DBXOdbcDriver;vclFireDAC;xmlrtl;DataSnapNativeClient;svnui;ibxpress;IndyProtocols;DBXMySQLDriver;FireDACCommonDriver;bindengine;vclactnband;bindcompdbx;soaprtl;FMXTee;TeeUI;bindcompvcl;vclie;FireDACADSDriver;vcltouch;emsclient;VCLRESTComponents;FireDACMSSQLDriver;FireDAC;VclSmp;DBXInformixDriver;Intraweb;DataSnapConnectors;DataSnapServerMidas;dsnapcon;DBXFirebirdDriver;inet;fmxobj;FireDACMySQLDriver;soapmidas;vclx;svn;DBXSybaseASADriver;FireDACOracleDriver;fmxdae;RESTComponents;FireDACMSAccDriver;dbexpress;DataSnapIndy10ServerTransport;IndyIPClient;$(DCC_UsePackage)</DCC_UsePackage>
-        <VerInfo_Locale>1033</VerInfo_Locale>
-        <DCC_Namespace>Winapi;System.Win;Data.Win;Datasnap.Win;Web.Win;Soap.Win;Xml.Win;Bde;$(DCC_Namespace)</DCC_Namespace>
-    </PropertyGroup>
-    <PropertyGroup Condition="'$(Base_Win64)'!=''">
-        <VerInfo_Locale>1033</VerInfo_Locale>
-        <DCC_Namespace>Winapi;System.Win;Data.Win;Datasnap.Win;Web.Win;Soap.Win;Xml.Win;$(DCC_Namespace)</DCC_Namespace>
-        <DCC_UsePackage>FireDACSqliteDriver;FireDACDSDriver;DBXSqliteDriver;FireDACPgDriver;fmx;IndySystem;TeeDB;tethering;vclib;DBXInterBaseDriver;DataSnapClient;DataSnapServer;DataSnapCommon;DataSnapProviderClient;DBXSybaseASEDriver;DbxCommonDriver;vclimg;dbxcds;DatasnapConnectorsFreePascal;MetropolisUILiveTile;vcldb;vcldsnap;fmxFireDAC;DBXDb2Driver;DBXOracleDriver;CustomIPTransport;vclribbon;dsnap;IndyIPServer;fmxase;vcl;IndyCore;DBXMSSQLDriver;IndyIPCommon;CloudService;FmxTeeUI;FireDACIBDriver;DataSnapFireDAC;FireDACDBXDriver;soapserver;inetdbxpress;dsnapxml;FireDACInfxDriver;FireDACDb2Driver;adortl;FireDACASADriver;bindcompfmx;FireDACODBCDriver;RESTBackendComponents;emsclientfiredac;rtl;dbrtl;DbxClientDriver;FireDACCommon;bindcomp;inetdb;Tee;DBXOdbcDriver;vclFireDAC;xmlrtl;DataSnapNativeClient;ibxpress;IndyProtocols;DBXMySQLDriver;FireDACCommonDriver;bindengine;vclactnband;bindcompdbx;soaprtl;FMXTee;TeeUI;bindcompvcl;vclie;FireDACADSDriver;vcltouch;emsclient;VCLRESTComponents;FireDACMSSQLDriver;FireDAC;VclSmp;DBXInformixDriver;Intraweb;DataSnapConnectors;DataSnapServerMidas;dsnapcon;DBXFirebirdDriver;inet;fmxobj;FireDACMySQLDriver;soapmidas;vclx;DBXSybaseASADriver;FireDACOracleDriver;fmxdae;RESTComponents;FireDACMSAccDriver;dbexpress;DataSnapIndy10ServerTransport;IndyIPClient;$(DCC_UsePackage)</DCC_UsePackage>
-    </PropertyGroup>
-    <PropertyGroup Condition="'$(Cfg_1)'!=''">
-        <DCC_Define>DEBUG;$(DCC_Define)</DCC_Define>
-        <DCC_DebugDCUs>true</DCC_DebugDCUs>
-        <DCC_Optimize>false</DCC_Optimize>
-        <DCC_GenerateStackFrames>true</DCC_GenerateStackFrames>
-        <DCC_DebugInfoInExe>true</DCC_DebugInfoInExe>
-        <DCC_RemoteDebug>true</DCC_RemoteDebug>
-    </PropertyGroup>
-    <PropertyGroup Condition="'$(Cfg_1_Win32)'!=''">
-        <DCC_GenerateStackFrames>false</DCC_GenerateStackFrames>
-        <DCC_UnitSearchPath>$(BDSLIB)/$(Platform)/$(Config);$(DCC_UnitSearchPath)</DCC_UnitSearchPath>
-        <VerInfo_Locale>1033</VerInfo_Locale>
-        <DCC_RemoteDebug>false</DCC_RemoteDebug>
-        <DCC_Optimize>true</DCC_Optimize>
-    </PropertyGroup>
-    <PropertyGroup Condition="'$(Cfg_1_Win64)'!=''">
-        <DCC_MinimumEnumSize>4</DCC_MinimumEnumSize>
-        <DCC_IOChecking>false</DCC_IOChecking>
-        <DCC_Inlining>auto</DCC_Inlining>
-        <VerInfo_Locale>1033</VerInfo_Locale>
-        <DCC_OutputXMLDocumentation>true</DCC_OutputXMLDocumentation>
-    </PropertyGroup>
-    <PropertyGroup Condition="'$(Cfg_2)'!=''">
-        <DCC_LocalDebugSymbols>false</DCC_LocalDebugSymbols>
-        <DCC_Define>RELEASE;$(DCC_Define)</DCC_Define>
-        <DCC_SymbolReferenceInfo>0</DCC_SymbolReferenceInfo>
-        <DCC_DebugInformation>0</DCC_DebugInformation>
-    </PropertyGroup>
-    <PropertyGroup Condition="'$(Cfg_2_OSX32)'!=''">
-        <Debugger_Launcher>/usr/X11/bin/xterm -e &quot;%debuggee%&quot;</Debugger_Launcher>
-        <VerInfo_Keys>CFBundleName=$(MSBuildProjectName);CFBundleDisplayName=$(MSBuildProjectName);CFBundleIdentifier=$(MSBuildProjectName);CFBundleVersion=1.0.0;CFBundlePackageType=APPL;CFBundleSignature=????;CFBundleAllowMixedLocalizations=YES;CFBundleExecutable=$(MSBuildProjectName);NSHighResolutionCapable=true;LSApplicationCategoryType=public.app-category.utilities;NSLocationAlwaysUsageDescription=The reason for accessing the location information of the user;NSLocationWhenInUseUsageDescription=The reason for accessing the location information of the user;NSContactsUsageDescription=The reason for accessing the contacts</VerInfo_Keys>
-    </PropertyGroup>
-    <PropertyGroup Condition="'$(Cfg_2_Win32)'!=''">
-        <VerInfo_Locale>1033</VerInfo_Locale>
-    </PropertyGroup>
-    <PropertyGroup Condition="'$(Cfg_2_Win64)'!=''">
-        <DCC_DebugInformation>true</DCC_DebugInformation>
-        <VerInfo_Locale>1033</VerInfo_Locale>
-        <DCC_IOChecking>false</DCC_IOChecking>
-    </PropertyGroup>
-    <ItemGroup>
-        <DelphiCompile Include="$(MainSource)">
-            <MainSource>MainSource</MainSource>
-        </DelphiCompile>
-        <DCCReference Include="..\..\Source\Velthuis.Sizes.pas"/>
-        <DCCReference Include="..\..\Source\Velthuis.RandomNumbers.pas"/>
-        <DCCReference Include="..\..\Source\Velthuis.Loggers.pas"/>
-        <DCCReference Include="..\..\Source\Velthuis.Numerics.pas"/>
-        <DCCReference Include="..\..\Source\Velthuis.ExactFloatStrings.pas"/>
-        <DCCReference Include="..\..\Source\Velthuis.FloatUtils.pas"/>
-        <DCCReference Include="..\..\Source\Velthuis.BigDecimals.pas"/>
-        <DCCReference Include="TestBigIntegers.pas"/>
-        <DCCReference Include="..\..\Source\Velthuis.BigRationals.pas"/>
-        <DCCReference Include="..\..\Source\Velthuis.BigIntegers.Primes.pas"/>
-        <DCCReference Include="..\..\Source\Velthuis.BigIntegers.pas"/>
-        <None Include="BigIntegerDevelopmentTests.todo"/>
-        <None Include="BigIntegerArithmeticResults.inc"/>
-        <None Include="BigIntegerBitwiseResults.inc"/>
-        <None Include="BigIntegerConvertResults.inc"/>
-        <None Include="BigIntegerMathResults.inc"/>
-        <None Include="..\..\Source\bases.inc"/>
-        <None Include="BigIntegerTestResults.inc"/>
-        <BuildConfiguration Include="Release">
-            <Key>Cfg_2</Key>
-            <CfgParent>Base</CfgParent>
-        </BuildConfiguration>
-        <BuildConfiguration Include="Base">
-            <Key>Base</Key>
-        </BuildConfiguration>
-        <BuildConfiguration Include="Debug">
-            <Key>Cfg_1</Key>
-            <CfgParent>Base</CfgParent>
-        </BuildConfiguration>
-    </ItemGroup>
-    <ProjectExtensions>
-        <Borland.Personality>Delphi.Personality.12</Borland.Personality>
-        <Borland.ProjectType>Application</Borland.ProjectType>
-        <BorlandProject>
-            <Delphi.Personality>
-                <Source>
-                    <Source Name="MainSource">BigIntegerDevelopmentTests.dpr</Source>
-                </Source>
-                <Excluded_Packages>
-                    <Excluded_Packages Name="$(BDSBIN)\bcboffice2k250.bpl">Embarcadero C++Builder Office 2000 Servers Package</Excluded_Packages>
-                    <Excluded_Packages Name="$(BDSBIN)\bcbofficexp250.bpl">Embarcadero C++Builder Office XP Servers Package</Excluded_Packages>
-                    <Excluded_Packages Name="$(BDSBIN)\dcloffice2k250.bpl">Microsoft Office 2000 Sample Automation Server Wrapper Components</Excluded_Packages>
-                    <Excluded_Packages Name="$(BDSBIN)\dclofficexp250.bpl">Microsoft Office XP Sample Automation Server Wrapper Components</Excluded_Packages>
-                </Excluded_Packages>
-                <VersionInfo>
-                    <VersionInfo Name="IncludeVerInfo">False</VersionInfo>
-                    <VersionInfo Name="AutoIncBuild">False</VersionInfo>
-                    <VersionInfo Name="MajorVer">1</VersionInfo>
-                    <VersionInfo Name="MinorVer">0</VersionInfo>
-                    <VersionInfo Name="Release">0</VersionInfo>
-                    <VersionInfo Name="Build">0</VersionInfo>
-                    <VersionInfo Name="Debug">False</VersionInfo>
-                    <VersionInfo Name="PreRelease">False</VersionInfo>
-                    <VersionInfo Name="Special">False</VersionInfo>
-                    <VersionInfo Name="Private">False</VersionInfo>
-                    <VersionInfo Name="DLL">False</VersionInfo>
-                    <VersionInfo Name="Locale">1031</VersionInfo>
-                    <VersionInfo Name="CodePage">1252</VersionInfo>
-                </VersionInfo>
-                <VersionInfoKeys>
-                    <VersionInfoKeys Name="CompanyName"/>
-                    <VersionInfoKeys Name="FileDescription"/>
-                    <VersionInfoKeys Name="FileVersion">1.0.0.0</VersionInfoKeys>
-                    <VersionInfoKeys Name="InternalName"/>
-                    <VersionInfoKeys Name="LegalCopyright"/>
-                    <VersionInfoKeys Name="LegalTrademarks"/>
-                    <VersionInfoKeys Name="OriginalFilename"/>
-                    <VersionInfoKeys Name="ProductName"/>
-                    <VersionInfoKeys Name="ProductVersion">1.0.0.0</VersionInfoKeys>
-                    <VersionInfoKeys Name="Comments"/>
-                    <VersionInfoKeys Name="CFBundleName"/>
-                    <VersionInfoKeys Name="CFBundleDisplayName"/>
-                    <VersionInfoKeys Name="UIDeviceFamily"/>
-                    <VersionInfoKeys Name="CFBundleIdentifier"/>
-                    <VersionInfoKeys Name="CFBundleVersion"/>
-                    <VersionInfoKeys Name="CFBundlePackageType"/>
-                    <VersionInfoKeys Name="CFBundleSignature"/>
-                    <VersionInfoKeys Name="CFBundleAllowMixedLocalizations"/>
-                    <VersionInfoKeys Name="UISupportedInterfaceOrientations"/>
-                    <VersionInfoKeys Name="CFBundleExecutable"/>
-                    <VersionInfoKeys Name="CFBundleResourceSpecification"/>
-                    <VersionInfoKeys Name="LSRequiresIPhoneOS"/>
-                    <VersionInfoKeys Name="CFBundleInfoDictionaryVersion"/>
-                    <VersionInfoKeys Name="CFBundleDevelopmentRegion"/>
-                </VersionInfoKeys>
-            </Delphi.Personality>
-            <Deployment Version="3">
-                <DeployFile LocalName="..\..\Source\bases.inc" Configuration="Debug" Class="ProjectFile">
-                    <Platform Name="OSX32">
-                        <RemoteDir>Contents\Resources\StartUp\</RemoteDir>
-                        <Overwrite>true</Overwrite>
-                    </Platform>
-                </DeployFile>
-                <DeployFile LocalName="BigIntegerConvertResults.inc" Configuration="Release" Class="ProjectFile">
-                    <Platform Name="OSX32">
-                        <RemoteDir>Contents\Resources\StartUp\</RemoteDir>
-                        <Overwrite>true</Overwrite>
-                    </Platform>
-                </DeployFile>
-                <DeployFile LocalName="BigIntegerConvertResults.inc" Configuration="Debug" Class="ProjectFile">
-                    <Platform Name="OSX32">
-                        <RemoteDir>Contents\Resources\StartUp\</RemoteDir>
-                        <Overwrite>true</Overwrite>
-                    </Platform>
-                </DeployFile>
-                <DeployFile LocalName="BigIntegerMathResults.inc" Configuration="Debug" Class="ProjectFile">
-                    <Platform Name="OSX32">
-                        <RemoteDir>Contents\Resources\StartUp\</RemoteDir>
-                        <Overwrite>true</Overwrite>
-                    </Platform>
-                </DeployFile>
-                <DeployFile LocalName="..\..\Source\bases.inc" Configuration="Debug" Class="ProjectFile">
-                    <Platform Name="Win64">
-                        <RemoteDir>.\</RemoteDir>
-                        <Overwrite>true</Overwrite>
-                    </Platform>
-                </DeployFile>
-                <DeployFile LocalName="BigIntegerConvertResults.inc" Configuration="Debug" Class="ProjectFile">
-                    <Platform Name="Win64">
-                        <RemoteDir>.\</RemoteDir>
-                        <Overwrite>true</Overwrite>
-                    </Platform>
-                </DeployFile>
-                <DeployFile LocalName="BigIntegerTestResults.inc" Configuration="Debug" Class="ProjectFile">
-                    <Platform Name="OSX32">
-                        <RemoteDir>Contents\Resources\StartUp\</RemoteDir>
-                        <Overwrite>true</Overwrite>
-                    </Platform>
-                </DeployFile>
-                <DeployFile LocalName="OSX32\Release\BigIntegerDevelopmentTests" Configuration="Release" Class="ProjectOutput">
-                    <Platform Name="OSX32">
-                        <RemoteName>BigIntegerDevelopmentTests</RemoteName>
-                        <Overwrite>true</Overwrite>
-                    </Platform>
-                </DeployFile>
-                <DeployFile LocalName="BigIntegerBitwiseResults.inc" Configuration="Debug" Class="ProjectFile">
-                    <Platform Name="OSX32">
-                        <RemoteDir>Contents\Resources\StartUp\</RemoteDir>
-                        <Overwrite>true</Overwrite>
-                    </Platform>
-                </DeployFile>
-                <DeployFile LocalName="Win64\Debug\BigIntegerDevelopmentTests.exe" Configuration="Debug" Class="ProjectOutput">
-                    <Platform Name="Win64">
-                        <RemoteName>BigIntegerDevelopmentTests.exe</RemoteName>
-                        <Overwrite>true</Overwrite>
-                    </Platform>
-                </DeployFile>
-                <DeployFile LocalName="BigIntegerArithmeticResults.inc" Configuration="Debug" Class="ProjectFile">
-                    <Platform Name="Win64">
-                        <RemoteDir>.\</RemoteDir>
-                        <Overwrite>true</Overwrite>
-                    </Platform>
-                </DeployFile>
-                <DeployFile LocalName="$(BDS)\Redist\iossimulator\libPCRE.dylib" Class="DependencyModule">
-                    <Platform Name="iOSSimulator">
-                        <Overwrite>true</Overwrite>
-                    </Platform>
-                </DeployFile>
-                <DeployFile LocalName="$(BDS)\Redist\iossim32\libcgunwind.1.0.dylib" Class="DependencyModule">
-                    <Platform Name="iOSSimulator">
-                        <Overwrite>true</Overwrite>
-                    </Platform>
-                </DeployFile>
-                <DeployFile LocalName="BigIntegerConvertResults.inc" Configuration="Debug" Class="ProjectFile">
-                    <Platform Name="Win32">
-<<<<<<< HEAD
-=======
-<<<<<<< HEAD
-                        <RemoteDir>.\</RemoteDir>
-                        <Overwrite>true</Overwrite>
-                    </Platform>
-                </DeployFile>
-                <DeployFile LocalName="BigIntegerTestResults.inc" Configuration="Debug" Class="ProjectFile">
-                    <Platform Name="Win64">
-=======
->>>>>>> 302e51a5cc5a990e35ebb27df8e97261dfdb5306
->>>>>>> bdf48ba6
-                        <RemoteDir>.\</RemoteDir>
-                        <Overwrite>true</Overwrite>
-                    </Platform>
-                </DeployFile>
-                <DeployFile LocalName="BigIntegerArithmeticResults.inc" Configuration="Release" Class="ProjectFile">
-                    <Platform Name="OSX32">
-                        <RemoteDir>Contents\Resources\StartUp\</RemoteDir>
-                        <Overwrite>true</Overwrite>
-                    </Platform>
-                </DeployFile>
-                <DeployFile LocalName="Win64\Debug\BigIntegerDevelopmentTests.rsm" Configuration="Debug" Class="DebugSymbols">
-                    <Platform Name="Win64">
-                        <RemoteName>BigIntegerDevelopmentTests.rsm</RemoteName>
-                        <Overwrite>true</Overwrite>
-                    </Platform>
-                </DeployFile>
-<<<<<<< HEAD
-=======
-                <DeployFile LocalName="BigIntegerTestResults.inc" Configuration="Debug" Class="ProjectFile">
-                    <Platform Name="Win64">
-                        <RemoteDir>.\</RemoteDir>
-                        <Overwrite>true</Overwrite>
-                    </Platform>
-                </DeployFile>
-                <DeployFile LocalName="..\..\Source\bases.inc" Configuration="Debug" Class="ProjectFile">
-                    <Platform Name="Win32">
-                        <RemoteDir>.\</RemoteDir>
-                        <Overwrite>true</Overwrite>
-                    </Platform>
-                </DeployFile>
-<<<<<<< HEAD
-=======
-<<<<<<< HEAD
->>>>>>> 302e51a5cc5a990e35ebb27df8e97261dfdb5306
-=======
->>>>>>> 302e51a5cc5a990e35ebb27df8e97261dfdb5306
->>>>>>> bdf48ba6
-                <DeployFile LocalName="BigIntegerMathResults.inc" Configuration="Debug" Class="ProjectFile">
-                    <Platform Name="Win64">
-                        <RemoteDir>.\</RemoteDir>
-                        <Overwrite>true</Overwrite>
-                    </Platform>
-                </DeployFile>
-                <DeployFile LocalName="OSX32\Debug\BigIntegerDevelopmentTests" Configuration="Debug" Class="ProjectOutput">
-                    <Platform Name="OSX32">
-                        <RemoteName>BigIntegerDevelopmentTests</RemoteName>
-                        <Overwrite>true</Overwrite>
-                    </Platform>
-                </DeployFile>
-                <DeployFile LocalName="..\..\Source\bases.inc" Configuration="Release" Class="ProjectFile">
-                    <Platform Name="OSX32">
-                        <RemoteDir>Contents\Resources\StartUp\</RemoteDir>
-                        <Overwrite>true</Overwrite>
-                    </Platform>
-                </DeployFile>
-                <DeployFile LocalName="BigIntegerBitwiseResults.inc" Configuration="Debug" Class="ProjectFile">
-                    <Platform Name="Win64">
-                        <RemoteDir>.\</RemoteDir>
-                        <Overwrite>true</Overwrite>
-                    </Platform>
-                </DeployFile>
-                <DeployFile LocalName="BigIntegerMathResults.inc" Configuration="Debug" Class="ProjectFile">
-                    <Platform Name="Win32">
-                        <RemoteDir>.\</RemoteDir>
-                        <Overwrite>true</Overwrite>
-                    </Platform>
-                </DeployFile>
-                <DeployFile LocalName="$(BDS)\Redist\iossimulator\libcgunwind.1.0.dylib" Class="DependencyModule">
-                    <Platform Name="iOSSimulator">
-                        <Overwrite>true</Overwrite>
-                    </Platform>
-                </DeployFile>
-                <DeployFile LocalName="BigIntegerDevelopmentTests.todo" Configuration="Debug" Class="ProjectFile">
-                    <Platform Name="Win64">
-                        <RemoteDir>.\</RemoteDir>
-                        <Overwrite>true</Overwrite>
-                    </Platform>
-                </DeployFile>
-                <DeployFile LocalName="$(BDS)\Redist\osx32\libcgsqlite3.dylib" Class="DependencyModule">
-                    <Platform Name="OSX32">
-                        <Overwrite>true</Overwrite>
-                    </Platform>
-                </DeployFile>
-                <DeployFile LocalName="Win32\Debug\BigIntegerDevelopmentTests.exe" Configuration="Debug" Class="ProjectOutput">
-                    <Platform Name="Win32">
-                        <RemoteName>BigIntegerDevelopmentTests.exe</RemoteName>
-                        <Overwrite>true</Overwrite>
-                    </Platform>
-                </DeployFile>
-                <DeployFile LocalName="BigIntegerArithmeticResults.inc" Configuration="Debug" Class="ProjectFile">
-                    <Platform Name="OSX32">
-                        <RemoteDir>Contents\Resources\StartUp\</RemoteDir>
-                        <Overwrite>true</Overwrite>
-                    </Platform>
-                </DeployFile>
-                <DeployFile LocalName="BigIntegerBitwiseResults.inc" Configuration="Release" Class="ProjectFile">
-                    <Platform Name="OSX32">
-                        <RemoteDir>Contents\Resources\StartUp\</RemoteDir>
-                        <Overwrite>true</Overwrite>
-                    </Platform>
-                </DeployFile>
-                <DeployFile LocalName="$(BDS)\Redist\osx32\libcgunwind.1.0.dylib" Class="DependencyModule">
-                    <Platform Name="OSX32">
-                        <Overwrite>true</Overwrite>
-                    </Platform>
-                </DeployFile>
-                <DeployFile LocalName="BigIntegerDevelopmentTests.todo" Configuration="Debug" Class="ProjectFile">
-                    <Platform Name="OSX32">
-                        <RemoteDir>Contents\Resources\StartUp\</RemoteDir>
-                        <Overwrite>true</Overwrite>
-                    </Platform>
-                </DeployFile>
-                <DeployFile LocalName="BigIntegerMathResults.inc" Configuration="Release" Class="ProjectFile">
-                    <Platform Name="OSX32">
-                        <RemoteDir>Contents\Resources\StartUp\</RemoteDir>
-                        <Overwrite>true</Overwrite>
-                    </Platform>
-                </DeployFile>
-                <DeployFile LocalName="Win64\Release\BigIntegerDevelopmentTests.exe" Configuration="Release" Class="ProjectOutput">
-                    <Platform Name="Win64">
-                        <RemoteName>BigIntegerDevelopmentTests.exe</RemoteName>
-                        <Overwrite>true</Overwrite>
-                    </Platform>
-                </DeployFile>
-                <DeployFile LocalName="BigIntegerDevelopmentTests.todo" Configuration="Debug" Class="ProjectFile">
-                    <Platform Name="Win32">
-                        <RemoteDir>.\</RemoteDir>
-                        <Overwrite>true</Overwrite>
-                    </Platform>
-                </DeployFile>
-                <DeployFile LocalName="BigIntegerDevelopmentTests.todo" Configuration="Release" Class="ProjectFile">
-                    <Platform Name="OSX32">
-                        <RemoteDir>Contents\Resources\StartUp\</RemoteDir>
-                        <Overwrite>true</Overwrite>
-                    </Platform>
-                </DeployFile>
-                <DeployFile LocalName="BigIntegerArithmeticResults.inc" Configuration="Debug" Class="ProjectFile">
-                    <Platform Name="Win32">
-                        <RemoteDir>.\</RemoteDir>
-                        <Overwrite>true</Overwrite>
-                    </Platform>
-                </DeployFile>
-                <DeployFile LocalName="BigIntegerTestResults.inc" Configuration="Release" Class="ProjectFile">
-                    <Platform Name="OSX32">
-                        <RemoteDir>Contents\Resources\StartUp\</RemoteDir>
-                        <Overwrite>true</Overwrite>
-                    </Platform>
-                </DeployFile>
-                <DeployClass Name="AdditionalDebugSymbols">
-                    <Platform Name="iOSSimulator">
-                        <Operation>1</Operation>
-                    </Platform>
-                    <Platform Name="OSX32">
-                        <RemoteDir>Contents\MacOS</RemoteDir>
-                        <Operation>1</Operation>
-                    </Platform>
-                    <Platform Name="Win32">
-                        <RemoteDir>Contents\MacOS</RemoteDir>
-                        <Operation>0</Operation>
-                    </Platform>
-                </DeployClass>
-                <DeployClass Name="AndroidClassesDexFile">
-                    <Platform Name="Android">
-                        <RemoteDir>classes</RemoteDir>
-                        <Operation>1</Operation>
-                    </Platform>
-                </DeployClass>
-                <DeployClass Name="AndroidGDBServer">
-                    <Platform Name="Android">
-                        <RemoteDir>library\lib\armeabi-v7a</RemoteDir>
-                        <Operation>1</Operation>
-                    </Platform>
-                </DeployClass>
-                <DeployClass Name="AndroidLibnativeArmeabiFile">
-                    <Platform Name="Android">
-                        <RemoteDir>library\lib\armeabi</RemoteDir>
-                        <Operation>1</Operation>
-                    </Platform>
-                </DeployClass>
-                <DeployClass Name="AndroidLibnativeMipsFile">
-                    <Platform Name="Android">
-                        <RemoteDir>library\lib\mips</RemoteDir>
-                        <Operation>1</Operation>
-                    </Platform>
-                </DeployClass>
-                <DeployClass Name="AndroidLibnativeX86File">
-                    <Platform Name="Android">
-                        <RemoteDir>library\lib\x86</RemoteDir>
-                        <Operation>1</Operation>
-                    </Platform>
-                </DeployClass>
-                <DeployClass Name="AndroidServiceOutput">
-                    <Platform Name="Android">
-                        <RemoteDir>library\lib\armeabi-v7a</RemoteDir>
-                        <Operation>1</Operation>
-                    </Platform>
-                </DeployClass>
-                <DeployClass Name="AndroidSplashImageDef">
-                    <Platform Name="Android">
-                        <RemoteDir>res\drawable</RemoteDir>
-                        <Operation>1</Operation>
-                    </Platform>
-                </DeployClass>
-                <DeployClass Name="AndroidSplashStyles">
-                    <Platform Name="Android">
-                        <RemoteDir>res\values</RemoteDir>
-                        <Operation>1</Operation>
-                    </Platform>
-                </DeployClass>
-                <DeployClass Name="Android_DefaultAppIcon">
-                    <Platform Name="Android">
-                        <RemoteDir>res\drawable</RemoteDir>
-                        <Operation>1</Operation>
-                    </Platform>
-                </DeployClass>
-                <DeployClass Name="Android_LauncherIcon144">
-                    <Platform Name="Android">
-                        <RemoteDir>res\drawable-xxhdpi</RemoteDir>
-                        <Operation>1</Operation>
-                    </Platform>
-                </DeployClass>
-                <DeployClass Name="Android_LauncherIcon36">
-                    <Platform Name="Android">
-                        <RemoteDir>res\drawable-ldpi</RemoteDir>
-                        <Operation>1</Operation>
-                    </Platform>
-                </DeployClass>
-                <DeployClass Name="Android_LauncherIcon48">
-                    <Platform Name="Android">
-                        <RemoteDir>res\drawable-mdpi</RemoteDir>
-                        <Operation>1</Operation>
-                    </Platform>
-                </DeployClass>
-                <DeployClass Name="Android_LauncherIcon72">
-                    <Platform Name="Android">
-                        <RemoteDir>res\drawable-hdpi</RemoteDir>
-                        <Operation>1</Operation>
-                    </Platform>
-                </DeployClass>
-                <DeployClass Name="Android_LauncherIcon96">
-                    <Platform Name="Android">
-                        <RemoteDir>res\drawable-xhdpi</RemoteDir>
-                        <Operation>1</Operation>
-                    </Platform>
-                </DeployClass>
-                <DeployClass Name="Android_SplashImage426">
-                    <Platform Name="Android">
-                        <RemoteDir>res\drawable-small</RemoteDir>
-                        <Operation>1</Operation>
-                    </Platform>
-                </DeployClass>
-                <DeployClass Name="Android_SplashImage470">
-                    <Platform Name="Android">
-                        <RemoteDir>res\drawable-normal</RemoteDir>
-                        <Operation>1</Operation>
-                    </Platform>
-                </DeployClass>
-                <DeployClass Name="Android_SplashImage640">
-                    <Platform Name="Android">
-                        <RemoteDir>res\drawable-large</RemoteDir>
-                        <Operation>1</Operation>
-                    </Platform>
-                </DeployClass>
-                <DeployClass Name="Android_SplashImage960">
-                    <Platform Name="Android">
-                        <RemoteDir>res\drawable-xlarge</RemoteDir>
-                        <Operation>1</Operation>
-                    </Platform>
-                </DeployClass>
-                <DeployClass Name="DebugSymbols">
-                    <Platform Name="iOSSimulator">
-                        <Operation>1</Operation>
-                    </Platform>
-                    <Platform Name="OSX32">
-                        <RemoteDir>Contents\MacOS</RemoteDir>
-                        <Operation>1</Operation>
-                    </Platform>
-                    <Platform Name="Win32">
-                        <Operation>0</Operation>
-                    </Platform>
-                </DeployClass>
-                <DeployClass Name="DependencyFramework">
-                    <Platform Name="OSX32">
-                        <RemoteDir>Contents\MacOS</RemoteDir>
-                        <Operation>1</Operation>
-                        <Extensions>.framework</Extensions>
-                    </Platform>
-                    <Platform Name="Win32">
-                        <Operation>0</Operation>
-                    </Platform>
-                </DeployClass>
-                <DeployClass Name="DependencyModule">
-                    <Platform Name="iOSDevice32">
-                        <Operation>1</Operation>
-                        <Extensions>.dylib</Extensions>
-                    </Platform>
-                    <Platform Name="iOSDevice64">
-                        <Operation>1</Operation>
-                        <Extensions>.dylib</Extensions>
-                    </Platform>
-                    <Platform Name="iOSSimulator">
-                        <Operation>1</Operation>
-                        <Extensions>.dylib</Extensions>
-                    </Platform>
-                    <Platform Name="OSX32">
-                        <RemoteDir>Contents\MacOS</RemoteDir>
-                        <Operation>1</Operation>
-                        <Extensions>.dylib</Extensions>
-                    </Platform>
-                    <Platform Name="Win32">
-                        <Operation>0</Operation>
-                        <Extensions>.dll;.bpl</Extensions>
-                    </Platform>
-                </DeployClass>
-                <DeployClass Required="true" Name="DependencyPackage">
-                    <Platform Name="iOSDevice32">
-                        <Operation>1</Operation>
-                        <Extensions>.dylib</Extensions>
-                    </Platform>
-                    <Platform Name="iOSDevice64">
-                        <Operation>1</Operation>
-                        <Extensions>.dylib</Extensions>
-                    </Platform>
-                    <Platform Name="iOSSimulator">
-                        <Operation>1</Operation>
-                        <Extensions>.dylib</Extensions>
-                    </Platform>
-                    <Platform Name="OSX32">
-                        <RemoteDir>Contents\MacOS</RemoteDir>
-                        <Operation>1</Operation>
-                        <Extensions>.dylib</Extensions>
-                    </Platform>
-                    <Platform Name="Win32">
-                        <Operation>0</Operation>
-                        <Extensions>.bpl</Extensions>
-                    </Platform>
-                </DeployClass>
-                <DeployClass Name="File">
-                    <Platform Name="Android">
-                        <Operation>0</Operation>
-                    </Platform>
-                    <Platform Name="iOSDevice32">
-                        <Operation>0</Operation>
-                    </Platform>
-                    <Platform Name="iOSDevice64">
-                        <Operation>0</Operation>
-                    </Platform>
-                    <Platform Name="iOSSimulator">
-                        <Operation>0</Operation>
-                    </Platform>
-                    <Platform Name="OSX32">
-                        <RemoteDir>Contents\Resources\StartUp\</RemoteDir>
-                        <Operation>0</Operation>
-                    </Platform>
-                    <Platform Name="Win32">
-                        <Operation>0</Operation>
-                    </Platform>
-                </DeployClass>
-                <DeployClass Name="iPad_Launch1024">
-                    <Platform Name="iOSDevice32">
-                        <Operation>1</Operation>
-                    </Platform>
-                    <Platform Name="iOSDevice64">
-                        <Operation>1</Operation>
-                    </Platform>
-                    <Platform Name="iOSSimulator">
-                        <Operation>1</Operation>
-                    </Platform>
-                </DeployClass>
-                <DeployClass Name="iPad_Launch1536">
-                    <Platform Name="iOSDevice32">
-                        <Operation>1</Operation>
-                    </Platform>
-                    <Platform Name="iOSDevice64">
-                        <Operation>1</Operation>
-                    </Platform>
-                    <Platform Name="iOSSimulator">
-                        <Operation>1</Operation>
-                    </Platform>
-                </DeployClass>
-                <DeployClass Name="iPad_Launch2048">
-                    <Platform Name="iOSDevice32">
-                        <Operation>1</Operation>
-                    </Platform>
-                    <Platform Name="iOSDevice64">
-                        <Operation>1</Operation>
-                    </Platform>
-                    <Platform Name="iOSSimulator">
-                        <Operation>1</Operation>
-                    </Platform>
-                </DeployClass>
-                <DeployClass Name="iPad_Launch768">
-                    <Platform Name="iOSDevice32">
-                        <Operation>1</Operation>
-                    </Platform>
-                    <Platform Name="iOSDevice64">
-                        <Operation>1</Operation>
-                    </Platform>
-                    <Platform Name="iOSSimulator">
-                        <Operation>1</Operation>
-                    </Platform>
-                </DeployClass>
-                <DeployClass Name="iPhone_Launch320">
-                    <Platform Name="iOSDevice32">
-                        <Operation>1</Operation>
-                    </Platform>
-                    <Platform Name="iOSDevice64">
-                        <Operation>1</Operation>
-                    </Platform>
-                    <Platform Name="iOSSimulator">
-                        <Operation>1</Operation>
-                    </Platform>
-                </DeployClass>
-                <DeployClass Name="iPhone_Launch640">
-                    <Platform Name="iOSDevice32">
-                        <Operation>1</Operation>
-                    </Platform>
-                    <Platform Name="iOSDevice64">
-                        <Operation>1</Operation>
-                    </Platform>
-                    <Platform Name="iOSSimulator">
-                        <Operation>1</Operation>
-                    </Platform>
-                </DeployClass>
-                <DeployClass Name="iPhone_Launch640x1136">
-                    <Platform Name="iOSDevice32">
-                        <Operation>1</Operation>
-                    </Platform>
-                    <Platform Name="iOSDevice64">
-                        <Operation>1</Operation>
-                    </Platform>
-                    <Platform Name="iOSSimulator">
-                        <Operation>1</Operation>
-                    </Platform>
-                </DeployClass>
-                <DeployClass Name="ProjectAndroidManifest">
-                    <Platform Name="Android">
-                        <Operation>1</Operation>
-                    </Platform>
-                </DeployClass>
-                <DeployClass Name="ProjectiOSDeviceDebug">
-                    <Platform Name="iOSDevice32">
-                        <RemoteDir>..\$(PROJECTNAME).app.dSYM\Contents\Resources\DWARF</RemoteDir>
-                        <Operation>1</Operation>
-                    </Platform>
-                    <Platform Name="iOSDevice64">
-                        <RemoteDir>..\$(PROJECTNAME).app.dSYM\Contents\Resources\DWARF</RemoteDir>
-                        <Operation>1</Operation>
-                    </Platform>
-                </DeployClass>
-                <DeployClass Name="ProjectiOSDeviceInfoPList">
-                    <Platform Name="iOSDevice">
-                        <Operation>1</Operation>
-                    </Platform>
-                </DeployClass>
-                <DeployClass Name="ProjectiOSDeviceResourceRules">
-                    <Platform Name="iOSDevice32">
-                        <Operation>1</Operation>
-                    </Platform>
-                    <Platform Name="iOSDevice64">
-                        <Operation>1</Operation>
-                    </Platform>
-                </DeployClass>
-                <DeployClass Name="ProjectiOSEntitlements">
-                    <Platform Name="iOSDevice32">
-                        <RemoteDir>..\</RemoteDir>
-                        <Operation>1</Operation>
-                    </Platform>
-                    <Platform Name="iOSDevice64">
-                        <RemoteDir>..\</RemoteDir>
-                        <Operation>1</Operation>
-                    </Platform>
-                </DeployClass>
-                <DeployClass Name="ProjectiOSInfoPList">
-                    <Platform Name="iOSDevice32">
-                        <Operation>1</Operation>
-                    </Platform>
-                    <Platform Name="iOSDevice64">
-                        <Operation>1</Operation>
-                    </Platform>
-                    <Platform Name="iOSSimulator">
-                        <Operation>1</Operation>
-                    </Platform>
-                </DeployClass>
-                <DeployClass Name="ProjectiOSResource">
-                    <Platform Name="iOSDevice32">
-                        <Operation>1</Operation>
-                    </Platform>
-                    <Platform Name="iOSDevice64">
-                        <Operation>1</Operation>
-                    </Platform>
-                    <Platform Name="iOSSimulator">
-                        <Operation>1</Operation>
-                    </Platform>
-                </DeployClass>
-                <DeployClass Name="ProjectiOSSimulatorInfoPList">
-                    <Platform Name="iOSSimulator">
-                        <Operation>1</Operation>
-                    </Platform>
-                </DeployClass>
-                <DeployClass Name="ProjectOSXEntitlements">
-                    <Platform Name="OSX32">
-                        <RemoteDir>..\</RemoteDir>
-                        <Operation>1</Operation>
-                    </Platform>
-                </DeployClass>
-                <DeployClass Name="ProjectOSXInfoPList">
-                    <Platform Name="OSX32">
-                        <RemoteDir>Contents</RemoteDir>
-                        <Operation>1</Operation>
-                    </Platform>
-                </DeployClass>
-                <DeployClass Name="ProjectOSXResource">
-                    <Platform Name="OSX32">
-                        <RemoteDir>Contents\Resources</RemoteDir>
-                        <Operation>1</Operation>
-                    </Platform>
-                </DeployClass>
-                <DeployClass Required="true" Name="ProjectOutput">
-                    <Platform Name="Android">
-                        <RemoteDir>library\lib\armeabi-v7a</RemoteDir>
-                        <Operation>1</Operation>
-                    </Platform>
-                    <Platform Name="iOSDevice32">
-                        <Operation>1</Operation>
-                    </Platform>
-                    <Platform Name="iOSDevice64">
-                        <Operation>1</Operation>
-                    </Platform>
-                    <Platform Name="iOSSimulator">
-                        <Operation>1</Operation>
-                    </Platform>
-                    <Platform Name="Linux64">
-                        <Operation>1</Operation>
-                    </Platform>
-                    <Platform Name="OSX32">
-                        <RemoteDir>Contents\MacOS</RemoteDir>
-                        <Operation>1</Operation>
-                    </Platform>
-                    <Platform Name="Win32">
-                        <Operation>0</Operation>
-                    </Platform>
-                </DeployClass>
-                <DeployClass Name="ProjectUWPManifest">
-                    <Platform Name="Win32">
-                        <Operation>1</Operation>
-                    </Platform>
-                    <Platform Name="Win64">
-                        <Operation>1</Operation>
-                    </Platform>
-                </DeployClass>
-                <DeployClass Name="UWP_DelphiLogo150">
-                    <Platform Name="Win32">
-                        <RemoteDir>Assets</RemoteDir>
-                        <Operation>1</Operation>
-                    </Platform>
-                    <Platform Name="Win64">
-                        <RemoteDir>Assets</RemoteDir>
-                        <Operation>1</Operation>
-                    </Platform>
-                </DeployClass>
-                <DeployClass Name="UWP_DelphiLogo44">
-                    <Platform Name="Win32">
-                        <RemoteDir>Assets</RemoteDir>
-                        <Operation>1</Operation>
-                    </Platform>
-                    <Platform Name="Win64">
-                        <RemoteDir>Assets</RemoteDir>
-                        <Operation>1</Operation>
-                    </Platform>
-                </DeployClass>
-                <ProjectRoot Platform="iOSDevice64" Name="$(PROJECTNAME).app"/>
-                <ProjectRoot Platform="Win64" Name="$(PROJECTNAME)"/>
-                <ProjectRoot Platform="iOSDevice32" Name="$(PROJECTNAME).app"/>
-                <ProjectRoot Platform="iOSDevice" Name="$(PROJECTNAME).app"/>
-                <ProjectRoot Platform="Win32" Name="$(PROJECTNAME)"/>
-                <ProjectRoot Platform="Linux64" Name="$(PROJECTNAME)"/>
-                <ProjectRoot Platform="OSX32" Name="$(PROJECTNAME).app"/>
-                <ProjectRoot Platform="Android" Name="$(PROJECTNAME)"/>
-                <ProjectRoot Platform="iOSSimulator" Name="$(PROJECTNAME).app"/>
-            </Deployment>
-            <Platforms>
-                <Platform value="Linux64">False</Platform>
-                <Platform value="OSX32">True</Platform>
-                <Platform value="Win32">True</Platform>
-                <Platform value="Win64">True</Platform>
-            </Platforms>
-            <UnitTesting>
-                <TestFramework>DUnit / Delphi Win32</TestFramework>
-                <TestRunner>GUI</TestRunner>
-                <SourceProjectName>C:\Users\Administrator\Dropbox\Delphi\BigIntegers\TestDivisions.dproj</SourceProjectName>
-                <TestProjectName/>
-            </UnitTesting>
-        </BorlandProject>
-        <ProjectFileVersion>12</ProjectFileVersion>
-    </ProjectExtensions>
-    <Import Condition="Exists('$(BDS)\Bin\CodeGear.Delphi.Targets')" Project="$(BDS)\Bin\CodeGear.Delphi.Targets"/>
-    <Import Condition="Exists('$(APPDATA)\Embarcadero\$(BDSAPPDATABASEDIR)\$(PRODUCTVERSION)\UserTools.proj')" Project="$(APPDATA)\Embarcadero\$(BDSAPPDATABASEDIR)\$(PRODUCTVERSION)\UserTools.proj"/>
-    <Import Condition="Exists('$(MSBuildProjectName).deployproj')" Project="$(MSBuildProjectName).deployproj"/>
-</Project>
+﻿<Project xmlns="http://schemas.microsoft.com/developer/msbuild/2003">
+    <PropertyGroup>
+        <ProjectGuid>{DA578521-538C-4077-A0D0-7EE7F73A19C6}</ProjectGuid>
+        <ProjectVersion>18.2</ProjectVersion>
+        <FrameworkType>VCL</FrameworkType>
+        <Base>True</Base>
+        <Config Condition="'$(Config)'==''">Debug</Config>
+        <Platform Condition="'$(Platform)'==''">Win32</Platform>
+        <TargetedPlatforms>7</TargetedPlatforms>
+        <AppType>Console</AppType>
+        <MainSource>BigIntegerDevelopmentTests.dpr</MainSource>
+    </PropertyGroup>
+    <PropertyGroup Condition="'$(Config)'=='Base' or '$(Base)'!=''">
+        <Base>true</Base>
+    </PropertyGroup>
+    <PropertyGroup Condition="('$(Platform)'=='OSX32' and '$(Base)'=='true') or '$(Base_OSX32)'!=''">
+        <Base_OSX32>true</Base_OSX32>
+        <CfgParent>Base</CfgParent>
+        <Base>true</Base>
+    </PropertyGroup>
+    <PropertyGroup Condition="('$(Platform)'=='Win32' and '$(Base)'=='true') or '$(Base_Win32)'!=''">
+        <Base_Win32>true</Base_Win32>
+        <CfgParent>Base</CfgParent>
+        <Base>true</Base>
+    </PropertyGroup>
+    <PropertyGroup Condition="('$(Platform)'=='Win64' and '$(Base)'=='true') or '$(Base_Win64)'!=''">
+        <Base_Win64>true</Base_Win64>
+        <CfgParent>Base</CfgParent>
+        <Base>true</Base>
+    </PropertyGroup>
+    <PropertyGroup Condition="'$(Config)'=='Debug' or '$(Cfg_1)'!=''">
+        <Cfg_1>true</Cfg_1>
+        <CfgParent>Base</CfgParent>
+        <Base>true</Base>
+    </PropertyGroup>
+    <PropertyGroup Condition="('$(Platform)'=='Win32' and '$(Cfg_1)'=='true') or '$(Cfg_1_Win32)'!=''">
+        <Cfg_1_Win32>true</Cfg_1_Win32>
+        <CfgParent>Cfg_1</CfgParent>
+        <Cfg_1>true</Cfg_1>
+        <Base>true</Base>
+    </PropertyGroup>
+    <PropertyGroup Condition="('$(Platform)'=='Win64' and '$(Cfg_1)'=='true') or '$(Cfg_1_Win64)'!=''">
+        <Cfg_1_Win64>true</Cfg_1_Win64>
+        <CfgParent>Cfg_1</CfgParent>
+        <Cfg_1>true</Cfg_1>
+        <Base>true</Base>
+    </PropertyGroup>
+    <PropertyGroup Condition="'$(Config)'=='Release' or '$(Cfg_2)'!=''">
+        <Cfg_2>true</Cfg_2>
+        <CfgParent>Base</CfgParent>
+        <Base>true</Base>
+    </PropertyGroup>
+    <PropertyGroup Condition="('$(Platform)'=='OSX32' and '$(Cfg_2)'=='true') or '$(Cfg_2_OSX32)'!=''">
+        <Cfg_2_OSX32>true</Cfg_2_OSX32>
+        <CfgParent>Cfg_2</CfgParent>
+        <Cfg_2>true</Cfg_2>
+        <Base>true</Base>
+    </PropertyGroup>
+    <PropertyGroup Condition="('$(Platform)'=='Win32' and '$(Cfg_2)'=='true') or '$(Cfg_2_Win32)'!=''">
+        <Cfg_2_Win32>true</Cfg_2_Win32>
+        <CfgParent>Cfg_2</CfgParent>
+        <Cfg_2>true</Cfg_2>
+        <Base>true</Base>
+    </PropertyGroup>
+    <PropertyGroup Condition="('$(Platform)'=='Win64' and '$(Cfg_2)'=='true') or '$(Cfg_2_Win64)'!=''">
+        <Cfg_2_Win64>true</Cfg_2_Win64>
+        <CfgParent>Cfg_2</CfgParent>
+        <Cfg_2>true</Cfg_2>
+        <Base>true</Base>
+    </PropertyGroup>
+    <PropertyGroup Condition="'$(Base)'!=''">
+        <Icon_MainIcon>$(BDS)\bin\delphi_PROJECTICON.ico</Icon_MainIcon>
+        <Icns_MainIcns>$(BDS)\bin\delphi_PROJECTICNS.icns</Icns_MainIcns>
+        <VerInfo_Keys>CompanyName=;FileDescription=;FileVersion=1.0.0.0;InternalName=;LegalCopyright=;LegalTrademarks=;OriginalFilename=;ProductName=;ProductVersion=1.0.0.0;Comments=</VerInfo_Keys>
+        <VerInfo_Locale>1031</VerInfo_Locale>
+        <Manifest_File>None</Manifest_File>
+        <SanitizedProjectName>BigIntegerDevelopmentTests</SanitizedProjectName>
+        <DCC_Define>_CONSOLE_TESTRUNNER;$(DCC_Define)</DCC_Define>
+        <DCC_UnitSearchPath>$(BDS)\Source\DUnit\src;$(DCC_UnitSearchPath)</DCC_UnitSearchPath>
+        <DCC_Namespace>System;Xml;Data;Datasnap;Web;Soap;Vcl;Vcl.Imaging;Vcl.Touch;Vcl.Samples;Vcl.Shell;$(DCC_Namespace)</DCC_Namespace>
+        <DCC_DcuOutput>$(Platform)\$(Config)</DCC_DcuOutput>
+        <DCC_ExeOutput>$(Platform)\$(Config)</DCC_ExeOutput>
+        <DCC_E>false</DCC_E>
+        <DCC_N>false</DCC_N>
+        <DCC_S>false</DCC_S>
+        <DCC_F>false</DCC_F>
+        <DCC_K>false</DCC_K>
+    </PropertyGroup>
+    <PropertyGroup Condition="'$(Base_OSX32)'!=''">
+        <DCC_UsePackage>FireDACSqliteDriver;FireDACDSDriver;DBXSqliteDriver;FireDACPgDriver;fmx;IndySystem;tethering;DBXInterBaseDriver;DataSnapClient;DataSnapServer;DataSnapCommon;DataSnapProviderClient;DbxCommonDriver;dbxcds;fmxFireDAC;DBXOracleDriver;CustomIPTransport;dsnap;IndyIPServer;fmxase;IndyCore;IndyIPCommon;CloudService;FmxTeeUI;FireDACIBDriver;DataSnapFireDAC;FireDACDBXDriver;soapserver;inetdbxpress;dsnapxml;FireDACASADriver;bindcompfmx;FireDACODBCDriver;RESTBackendComponents;emsclientfiredac;rtl;dbrtl;DbxClientDriver;FireDACCommon;bindcomp;inetdb;xmlrtl;DataSnapNativeClient;ibxpress;IndyProtocols;DBXMySQLDriver;FireDACCommonDriver;bindengine;bindcompdbx;soaprtl;FMXTee;emsclient;FireDACMSSQLDriver;FireDAC;DBXInformixDriver;DataSnapServerMidas;DBXFirebirdDriver;inet;fmxobj;FireDACMySQLDriver;soapmidas;DBXSybaseASADriver;FireDACOracleDriver;fmxdae;RESTComponents;dbexpress;DataSnapIndy10ServerTransport;IndyIPClient;$(DCC_UsePackage)</DCC_UsePackage>
+        <VerInfo_Keys>CFBundleName=$(MSBuildProjectName);CFBundleDisplayName=$(MSBuildProjectName);CFBundleIdentifier=$(MSBuildProjectName);CFBundleVersion=1.0.0;CFBundlePackageType=APPL;CFBundleSignature=????;CFBundleAllowMixedLocalizations=YES;CFBundleExecutable=$(MSBuildProjectName);NSHighResolutionCapable=true;LSApplicationCategoryType=public.app-category.utilities;NSLocationAlwaysUsageDescription=The reason for accessing the location information of the user;NSLocationWhenInUseUsageDescription=The reason for accessing the location information of the user;NSContactsUsageDescription=The reason for accessing the contacts</VerInfo_Keys>
+        <BT_BuildType>Debug</BT_BuildType>
+    </PropertyGroup>
+    <PropertyGroup Condition="'$(Base_Win32)'!=''">
+        <DCC_UsePackage>FireDACSqliteDriver;FireDACDSDriver;DBXSqliteDriver;FireDACPgDriver;fmx;IndySystem;TeeDB;tethering;vclib;DBXInterBaseDriver;DataSnapClient;DataSnapServer;DataSnapCommon;DataSnapProviderClient;DBXSybaseASEDriver;DbxCommonDriver;vclimg;dbxcds;DatasnapConnectorsFreePascal;MetropolisUILiveTile;vcldb;vcldsnap;fmxFireDAC;DBXDb2Driver;DBXOracleDriver;CustomIPTransport;vclribbon;dsnap;IndyIPServer;fmxase;vcl;IndyCore;DBXMSSQLDriver;IndyIPCommon;CloudService;FmxTeeUI;FireDACIBDriver;CodeSiteExpressPkg;DataSnapFireDAC;FireDACDBXDriver;soapserver;inetdbxpress;dsnapxml;FireDACInfxDriver;FireDACDb2Driver;adortl;FireDACASADriver;bindcompfmx;FireDACODBCDriver;RESTBackendComponents;emsclientfiredac;rtl;dbrtl;DbxClientDriver;FireDACCommon;bindcomp;inetdb;Tee;DBXOdbcDriver;vclFireDAC;xmlrtl;DataSnapNativeClient;svnui;ibxpress;IndyProtocols;DBXMySQLDriver;FireDACCommonDriver;bindengine;vclactnband;bindcompdbx;soaprtl;FMXTee;TeeUI;bindcompvcl;vclie;FireDACADSDriver;vcltouch;emsclient;VCLRESTComponents;FireDACMSSQLDriver;FireDAC;VclSmp;DBXInformixDriver;Intraweb;DataSnapConnectors;DataSnapServerMidas;dsnapcon;DBXFirebirdDriver;inet;fmxobj;FireDACMySQLDriver;soapmidas;vclx;svn;DBXSybaseASADriver;FireDACOracleDriver;fmxdae;RESTComponents;FireDACMSAccDriver;dbexpress;DataSnapIndy10ServerTransport;IndyIPClient;$(DCC_UsePackage)</DCC_UsePackage>
+        <VerInfo_Locale>1033</VerInfo_Locale>
+        <DCC_Namespace>Winapi;System.Win;Data.Win;Datasnap.Win;Web.Win;Soap.Win;Xml.Win;Bde;$(DCC_Namespace)</DCC_Namespace>
+    </PropertyGroup>
+    <PropertyGroup Condition="'$(Base_Win64)'!=''">
+        <VerInfo_Locale>1033</VerInfo_Locale>
+        <DCC_Namespace>Winapi;System.Win;Data.Win;Datasnap.Win;Web.Win;Soap.Win;Xml.Win;$(DCC_Namespace)</DCC_Namespace>
+        <DCC_UsePackage>FireDACSqliteDriver;FireDACDSDriver;DBXSqliteDriver;FireDACPgDriver;fmx;IndySystem;TeeDB;tethering;vclib;DBXInterBaseDriver;DataSnapClient;DataSnapServer;DataSnapCommon;DataSnapProviderClient;DBXSybaseASEDriver;DbxCommonDriver;vclimg;dbxcds;DatasnapConnectorsFreePascal;MetropolisUILiveTile;vcldb;vcldsnap;fmxFireDAC;DBXDb2Driver;DBXOracleDriver;CustomIPTransport;vclribbon;dsnap;IndyIPServer;fmxase;vcl;IndyCore;DBXMSSQLDriver;IndyIPCommon;CloudService;FmxTeeUI;FireDACIBDriver;DataSnapFireDAC;FireDACDBXDriver;soapserver;inetdbxpress;dsnapxml;FireDACInfxDriver;FireDACDb2Driver;adortl;FireDACASADriver;bindcompfmx;FireDACODBCDriver;RESTBackendComponents;emsclientfiredac;rtl;dbrtl;DbxClientDriver;FireDACCommon;bindcomp;inetdb;Tee;DBXOdbcDriver;vclFireDAC;xmlrtl;DataSnapNativeClient;ibxpress;IndyProtocols;DBXMySQLDriver;FireDACCommonDriver;bindengine;vclactnband;bindcompdbx;soaprtl;FMXTee;TeeUI;bindcompvcl;vclie;FireDACADSDriver;vcltouch;emsclient;VCLRESTComponents;FireDACMSSQLDriver;FireDAC;VclSmp;DBXInformixDriver;Intraweb;DataSnapConnectors;DataSnapServerMidas;dsnapcon;DBXFirebirdDriver;inet;fmxobj;FireDACMySQLDriver;soapmidas;vclx;DBXSybaseASADriver;FireDACOracleDriver;fmxdae;RESTComponents;FireDACMSAccDriver;dbexpress;DataSnapIndy10ServerTransport;IndyIPClient;$(DCC_UsePackage)</DCC_UsePackage>
+    </PropertyGroup>
+    <PropertyGroup Condition="'$(Cfg_1)'!=''">
+        <DCC_Define>DEBUG;$(DCC_Define)</DCC_Define>
+        <DCC_DebugDCUs>true</DCC_DebugDCUs>
+        <DCC_Optimize>false</DCC_Optimize>
+        <DCC_GenerateStackFrames>true</DCC_GenerateStackFrames>
+        <DCC_DebugInfoInExe>true</DCC_DebugInfoInExe>
+        <DCC_RemoteDebug>true</DCC_RemoteDebug>
+    </PropertyGroup>
+    <PropertyGroup Condition="'$(Cfg_1_Win32)'!=''">
+        <DCC_GenerateStackFrames>false</DCC_GenerateStackFrames>
+        <DCC_UnitSearchPath>$(BDSLIB)/$(Platform)/$(Config);$(DCC_UnitSearchPath)</DCC_UnitSearchPath>
+        <VerInfo_Locale>1033</VerInfo_Locale>
+        <DCC_RemoteDebug>false</DCC_RemoteDebug>
+        <DCC_Optimize>true</DCC_Optimize>
+    </PropertyGroup>
+    <PropertyGroup Condition="'$(Cfg_1_Win64)'!=''">
+        <DCC_MinimumEnumSize>4</DCC_MinimumEnumSize>
+        <DCC_IOChecking>false</DCC_IOChecking>
+        <DCC_Inlining>auto</DCC_Inlining>
+        <VerInfo_Locale>1033</VerInfo_Locale>
+        <DCC_OutputXMLDocumentation>true</DCC_OutputXMLDocumentation>
+    </PropertyGroup>
+    <PropertyGroup Condition="'$(Cfg_2)'!=''">
+        <DCC_LocalDebugSymbols>false</DCC_LocalDebugSymbols>
+        <DCC_Define>RELEASE;$(DCC_Define)</DCC_Define>
+        <DCC_SymbolReferenceInfo>0</DCC_SymbolReferenceInfo>
+        <DCC_DebugInformation>0</DCC_DebugInformation>
+    </PropertyGroup>
+    <PropertyGroup Condition="'$(Cfg_2_OSX32)'!=''">
+        <Debugger_Launcher>/usr/X11/bin/xterm -e &quot;%debuggee%&quot;</Debugger_Launcher>
+        <VerInfo_Keys>CFBundleName=$(MSBuildProjectName);CFBundleDisplayName=$(MSBuildProjectName);CFBundleIdentifier=$(MSBuildProjectName);CFBundleVersion=1.0.0;CFBundlePackageType=APPL;CFBundleSignature=????;CFBundleAllowMixedLocalizations=YES;CFBundleExecutable=$(MSBuildProjectName);NSHighResolutionCapable=true;LSApplicationCategoryType=public.app-category.utilities;NSLocationAlwaysUsageDescription=The reason for accessing the location information of the user;NSLocationWhenInUseUsageDescription=The reason for accessing the location information of the user;NSContactsUsageDescription=The reason for accessing the contacts</VerInfo_Keys>
+    </PropertyGroup>
+    <PropertyGroup Condition="'$(Cfg_2_Win32)'!=''">
+        <VerInfo_Locale>1033</VerInfo_Locale>
+    </PropertyGroup>
+    <PropertyGroup Condition="'$(Cfg_2_Win64)'!=''">
+        <DCC_DebugInformation>true</DCC_DebugInformation>
+        <VerInfo_Locale>1033</VerInfo_Locale>
+        <DCC_IOChecking>false</DCC_IOChecking>
+    </PropertyGroup>
+    <ItemGroup>
+        <DelphiCompile Include="$(MainSource)">
+            <MainSource>MainSource</MainSource>
+        </DelphiCompile>
+        <DCCReference Include="..\..\Source\Velthuis.Sizes.pas"/>
+        <DCCReference Include="..\..\Source\Velthuis.RandomNumbers.pas"/>
+        <DCCReference Include="..\..\Source\Velthuis.Loggers.pas"/>
+        <DCCReference Include="..\..\Source\Velthuis.Numerics.pas"/>
+        <DCCReference Include="..\..\Source\Velthuis.ExactFloatStrings.pas"/>
+        <DCCReference Include="..\..\Source\Velthuis.FloatUtils.pas"/>
+        <DCCReference Include="..\..\Source\Velthuis.BigDecimals.pas"/>
+        <DCCReference Include="TestBigIntegers.pas"/>
+        <DCCReference Include="..\..\Source\Velthuis.BigRationals.pas"/>
+        <DCCReference Include="..\..\Source\Velthuis.BigIntegers.Primes.pas"/>
+        <DCCReference Include="..\..\Source\Velthuis.BigIntegers.pas"/>
+        <None Include="BigIntegerDevelopmentTests.todo"/>
+        <None Include="BigIntegerArithmeticResults.inc"/>
+        <None Include="BigIntegerBitwiseResults.inc"/>
+        <None Include="BigIntegerConvertResults.inc"/>
+        <None Include="BigIntegerMathResults.inc"/>
+        <None Include="..\..\Source\bases.inc"/>
+        <None Include="BigIntegerTestResults.inc"/>
+        <BuildConfiguration Include="Release">
+            <Key>Cfg_2</Key>
+            <CfgParent>Base</CfgParent>
+        </BuildConfiguration>
+        <BuildConfiguration Include="Base">
+            <Key>Base</Key>
+        </BuildConfiguration>
+        <BuildConfiguration Include="Debug">
+            <Key>Cfg_1</Key>
+            <CfgParent>Base</CfgParent>
+        </BuildConfiguration>
+    </ItemGroup>
+    <ProjectExtensions>
+        <Borland.Personality>Delphi.Personality.12</Borland.Personality>
+        <Borland.ProjectType>Application</Borland.ProjectType>
+        <BorlandProject>
+            <Delphi.Personality>
+                <Source>
+                    <Source Name="MainSource">BigIntegerDevelopmentTests.dpr</Source>
+                </Source>
+                <Excluded_Packages>
+                    <Excluded_Packages Name="$(BDSBIN)\bcboffice2k250.bpl">Embarcadero C++Builder Office 2000 Servers Package</Excluded_Packages>
+                    <Excluded_Packages Name="$(BDSBIN)\bcbofficexp250.bpl">Embarcadero C++Builder Office XP Servers Package</Excluded_Packages>
+                    <Excluded_Packages Name="$(BDSBIN)\dcloffice2k250.bpl">Microsoft Office 2000 Sample Automation Server Wrapper Components</Excluded_Packages>
+                    <Excluded_Packages Name="$(BDSBIN)\dclofficexp250.bpl">Microsoft Office XP Sample Automation Server Wrapper Components</Excluded_Packages>
+                </Excluded_Packages>
+                <VersionInfo>
+                    <VersionInfo Name="IncludeVerInfo">False</VersionInfo>
+                    <VersionInfo Name="AutoIncBuild">False</VersionInfo>
+                    <VersionInfo Name="MajorVer">1</VersionInfo>
+                    <VersionInfo Name="MinorVer">0</VersionInfo>
+                    <VersionInfo Name="Release">0</VersionInfo>
+                    <VersionInfo Name="Build">0</VersionInfo>
+                    <VersionInfo Name="Debug">False</VersionInfo>
+                    <VersionInfo Name="PreRelease">False</VersionInfo>
+                    <VersionInfo Name="Special">False</VersionInfo>
+                    <VersionInfo Name="Private">False</VersionInfo>
+                    <VersionInfo Name="DLL">False</VersionInfo>
+                    <VersionInfo Name="Locale">1031</VersionInfo>
+                    <VersionInfo Name="CodePage">1252</VersionInfo>
+                </VersionInfo>
+                <VersionInfoKeys>
+                    <VersionInfoKeys Name="CompanyName"/>
+                    <VersionInfoKeys Name="FileDescription"/>
+                    <VersionInfoKeys Name="FileVersion">1.0.0.0</VersionInfoKeys>
+                    <VersionInfoKeys Name="InternalName"/>
+                    <VersionInfoKeys Name="LegalCopyright"/>
+                    <VersionInfoKeys Name="LegalTrademarks"/>
+                    <VersionInfoKeys Name="OriginalFilename"/>
+                    <VersionInfoKeys Name="ProductName"/>
+                    <VersionInfoKeys Name="ProductVersion">1.0.0.0</VersionInfoKeys>
+                    <VersionInfoKeys Name="Comments"/>
+                    <VersionInfoKeys Name="CFBundleName"/>
+                    <VersionInfoKeys Name="CFBundleDisplayName"/>
+                    <VersionInfoKeys Name="UIDeviceFamily"/>
+                    <VersionInfoKeys Name="CFBundleIdentifier"/>
+                    <VersionInfoKeys Name="CFBundleVersion"/>
+                    <VersionInfoKeys Name="CFBundlePackageType"/>
+                    <VersionInfoKeys Name="CFBundleSignature"/>
+                    <VersionInfoKeys Name="CFBundleAllowMixedLocalizations"/>
+                    <VersionInfoKeys Name="UISupportedInterfaceOrientations"/>
+                    <VersionInfoKeys Name="CFBundleExecutable"/>
+                    <VersionInfoKeys Name="CFBundleResourceSpecification"/>
+                    <VersionInfoKeys Name="LSRequiresIPhoneOS"/>
+                    <VersionInfoKeys Name="CFBundleInfoDictionaryVersion"/>
+                    <VersionInfoKeys Name="CFBundleDevelopmentRegion"/>
+                </VersionInfoKeys>
+            </Delphi.Personality>
+            <Deployment Version="3">
+                <DeployFile LocalName="..\..\Source\bases.inc" Configuration="Debug" Class="ProjectFile">
+                    <Platform Name="OSX32">
+                        <RemoteDir>Contents\Resources\StartUp\</RemoteDir>
+                        <Overwrite>true</Overwrite>
+                    </Platform>
+                </DeployFile>
+                <DeployFile LocalName="BigIntegerConvertResults.inc" Configuration="Release" Class="ProjectFile">
+                    <Platform Name="OSX32">
+                        <RemoteDir>Contents\Resources\StartUp\</RemoteDir>
+                        <Overwrite>true</Overwrite>
+                    </Platform>
+                </DeployFile>
+                <DeployFile LocalName="BigIntegerConvertResults.inc" Configuration="Debug" Class="ProjectFile">
+                    <Platform Name="OSX32">
+                        <RemoteDir>Contents\Resources\StartUp\</RemoteDir>
+                        <Overwrite>true</Overwrite>
+                    </Platform>
+                </DeployFile>
+                <DeployFile LocalName="BigIntegerMathResults.inc" Configuration="Debug" Class="ProjectFile">
+                    <Platform Name="OSX32">
+                        <RemoteDir>Contents\Resources\StartUp\</RemoteDir>
+                        <Overwrite>true</Overwrite>
+                    </Platform>
+                </DeployFile>
+                <DeployFile LocalName="..\..\Source\bases.inc" Configuration="Debug" Class="ProjectFile">
+                    <Platform Name="Win64">
+                        <RemoteDir>.\</RemoteDir>
+                        <Overwrite>true</Overwrite>
+                    </Platform>
+                </DeployFile>
+                <DeployFile LocalName="BigIntegerConvertResults.inc" Configuration="Debug" Class="ProjectFile">
+                    <Platform Name="Win64">
+                        <RemoteDir>.\</RemoteDir>
+                        <Overwrite>true</Overwrite>
+                    </Platform>
+                </DeployFile>
+                <DeployFile LocalName="BigIntegerTestResults.inc" Configuration="Debug" Class="ProjectFile">
+                    <Platform Name="OSX32">
+                        <RemoteDir>Contents\Resources\StartUp\</RemoteDir>
+                        <Overwrite>true</Overwrite>
+                    </Platform>
+                </DeployFile>
+                <DeployFile LocalName="OSX32\Release\BigIntegerDevelopmentTests" Configuration="Release" Class="ProjectOutput">
+                    <Platform Name="OSX32">
+                        <RemoteName>BigIntegerDevelopmentTests</RemoteName>
+                        <Overwrite>true</Overwrite>
+                    </Platform>
+                </DeployFile>
+                <DeployFile LocalName="BigIntegerBitwiseResults.inc" Configuration="Debug" Class="ProjectFile">
+                    <Platform Name="OSX32">
+                        <RemoteDir>Contents\Resources\StartUp\</RemoteDir>
+                        <Overwrite>true</Overwrite>
+                    </Platform>
+                </DeployFile>
+                <DeployFile LocalName="Win64\Debug\BigIntegerDevelopmentTests.exe" Configuration="Debug" Class="ProjectOutput">
+                    <Platform Name="Win64">
+                        <RemoteName>BigIntegerDevelopmentTests.exe</RemoteName>
+                        <Overwrite>true</Overwrite>
+                    </Platform>
+                </DeployFile>
+                <DeployFile LocalName="BigIntegerArithmeticResults.inc" Configuration="Debug" Class="ProjectFile">
+                    <Platform Name="Win64">
+                        <RemoteDir>.\</RemoteDir>
+                        <Overwrite>true</Overwrite>
+                    </Platform>
+                </DeployFile>
+                <DeployFile LocalName="$(BDS)\Redist\iossimulator\libPCRE.dylib" Class="DependencyModule">
+                    <Platform Name="iOSSimulator">
+                        <Overwrite>true</Overwrite>
+                    </Platform>
+                </DeployFile>
+                <DeployFile LocalName="$(BDS)\Redist\iossim32\libcgunwind.1.0.dylib" Class="DependencyModule">
+                    <Platform Name="iOSSimulator">
+                        <Overwrite>true</Overwrite>
+                    </Platform>
+                </DeployFile>
+                <DeployFile LocalName="BigIntegerConvertResults.inc" Configuration="Debug" Class="ProjectFile">
+                    <Platform Name="Win32">
+                        <RemoteDir>.\</RemoteDir>
+                        <Overwrite>true</Overwrite>
+                    </Platform>
+                </DeployFile>
+                <DeployFile LocalName="BigIntegerTestResults.inc" Configuration="Debug" Class="ProjectFile">
+                    <Platform Name="Win64">
+                        <RemoteDir>.\</RemoteDir>
+                        <Overwrite>true</Overwrite>
+                    </Platform>
+                </DeployFile>
+                <DeployFile LocalName="BigIntegerArithmeticResults.inc" Configuration="Release" Class="ProjectFile">
+                    <Platform Name="OSX32">
+                        <RemoteDir>Contents\Resources\StartUp\</RemoteDir>
+                        <Overwrite>true</Overwrite>
+                    </Platform>
+                </DeployFile>
+                <DeployFile LocalName="Win64\Debug\BigIntegerDevelopmentTests.rsm" Configuration="Debug" Class="DebugSymbols">
+                    <Platform Name="Win64">
+                        <RemoteName>BigIntegerDevelopmentTests.rsm</RemoteName>
+                        <Overwrite>true</Overwrite>
+                    </Platform>
+                </DeployFile>
+                <DeployFile LocalName="BigIntegerTestResults.inc" Configuration="Debug" Class="ProjectFile">
+                    <Platform Name="Win64">
+                        <RemoteDir>.\</RemoteDir>
+                        <Overwrite>true</Overwrite>
+                    </Platform>
+                </DeployFile>
+                <DeployFile LocalName="..\..\Source\bases.inc" Configuration="Debug" Class="ProjectFile">
+                    <Platform Name="Win32">
+                        <RemoteDir>.\</RemoteDir>
+                        <Overwrite>true</Overwrite>
+                    </Platform>
+                </DeployFile>
+                <DeployFile LocalName="BigIntegerMathResults.inc" Configuration="Debug" Class="ProjectFile">
+                    <Platform Name="Win64">
+                        <RemoteDir>.\</RemoteDir>
+                        <Overwrite>true</Overwrite>
+                    </Platform>
+                </DeployFile>
+                <DeployFile LocalName="OSX32\Debug\BigIntegerDevelopmentTests" Configuration="Debug" Class="ProjectOutput">
+                    <Platform Name="OSX32">
+                        <RemoteName>BigIntegerDevelopmentTests</RemoteName>
+                        <Overwrite>true</Overwrite>
+                    </Platform>
+                </DeployFile>
+                <DeployFile LocalName="..\..\Source\bases.inc" Configuration="Release" Class="ProjectFile">
+                    <Platform Name="OSX32">
+                        <RemoteDir>Contents\Resources\StartUp\</RemoteDir>
+                        <Overwrite>true</Overwrite>
+                    </Platform>
+                </DeployFile>
+                <DeployFile LocalName="BigIntegerBitwiseResults.inc" Configuration="Debug" Class="ProjectFile">
+                    <Platform Name="Win64">
+                        <RemoteDir>.\</RemoteDir>
+                        <Overwrite>true</Overwrite>
+                    </Platform>
+                </DeployFile>
+                <DeployFile LocalName="BigIntegerMathResults.inc" Configuration="Debug" Class="ProjectFile">
+                    <Platform Name="Win32">
+                        <RemoteDir>.\</RemoteDir>
+                        <Overwrite>true</Overwrite>
+                    </Platform>
+                </DeployFile>
+                <DeployFile LocalName="$(BDS)\Redist\iossimulator\libcgunwind.1.0.dylib" Class="DependencyModule">
+                    <Platform Name="iOSSimulator">
+                        <Overwrite>true</Overwrite>
+                    </Platform>
+                </DeployFile>
+                <DeployFile LocalName="BigIntegerDevelopmentTests.todo" Configuration="Debug" Class="ProjectFile">
+                    <Platform Name="Win64">
+                        <RemoteDir>.\</RemoteDir>
+                        <Overwrite>true</Overwrite>
+                    </Platform>
+                </DeployFile>
+                <DeployFile LocalName="$(BDS)\Redist\osx32\libcgsqlite3.dylib" Class="DependencyModule">
+                    <Platform Name="OSX32">
+                        <Overwrite>true</Overwrite>
+                    </Platform>
+                </DeployFile>
+                <DeployFile LocalName="Win32\Debug\BigIntegerDevelopmentTests.exe" Configuration="Debug" Class="ProjectOutput">
+                    <Platform Name="Win32">
+                        <RemoteName>BigIntegerDevelopmentTests.exe</RemoteName>
+                        <Overwrite>true</Overwrite>
+                    </Platform>
+                </DeployFile>
+                <DeployFile LocalName="BigIntegerArithmeticResults.inc" Configuration="Debug" Class="ProjectFile">
+                    <Platform Name="OSX32">
+                        <RemoteDir>Contents\Resources\StartUp\</RemoteDir>
+                        <Overwrite>true</Overwrite>
+                    </Platform>
+                </DeployFile>
+                <DeployFile LocalName="BigIntegerBitwiseResults.inc" Configuration="Release" Class="ProjectFile">
+                    <Platform Name="OSX32">
+                        <RemoteDir>Contents\Resources\StartUp\</RemoteDir>
+                        <Overwrite>true</Overwrite>
+                    </Platform>
+                </DeployFile>
+                <DeployFile LocalName="$(BDS)\Redist\osx32\libcgunwind.1.0.dylib" Class="DependencyModule">
+                    <Platform Name="OSX32">
+                        <Overwrite>true</Overwrite>
+                    </Platform>
+                </DeployFile>
+                <DeployFile LocalName="BigIntegerDevelopmentTests.todo" Configuration="Debug" Class="ProjectFile">
+                    <Platform Name="OSX32">
+                        <RemoteDir>Contents\Resources\StartUp\</RemoteDir>
+                        <Overwrite>true</Overwrite>
+                    </Platform>
+                </DeployFile>
+                <DeployFile LocalName="BigIntegerMathResults.inc" Configuration="Release" Class="ProjectFile">
+                    <Platform Name="OSX32">
+                        <RemoteDir>Contents\Resources\StartUp\</RemoteDir>
+                        <Overwrite>true</Overwrite>
+                    </Platform>
+                </DeployFile>
+                <DeployFile LocalName="Win64\Release\BigIntegerDevelopmentTests.exe" Configuration="Release" Class="ProjectOutput">
+                    <Platform Name="Win64">
+                        <RemoteName>BigIntegerDevelopmentTests.exe</RemoteName>
+                        <Overwrite>true</Overwrite>
+                    </Platform>
+                </DeployFile>
+                <DeployFile LocalName="BigIntegerDevelopmentTests.todo" Configuration="Debug" Class="ProjectFile">
+                    <Platform Name="Win32">
+                        <RemoteDir>.\</RemoteDir>
+                        <Overwrite>true</Overwrite>
+                    </Platform>
+                </DeployFile>
+                <DeployFile LocalName="BigIntegerDevelopmentTests.todo" Configuration="Release" Class="ProjectFile">
+                    <Platform Name="OSX32">
+                        <RemoteDir>Contents\Resources\StartUp\</RemoteDir>
+                        <Overwrite>true</Overwrite>
+                    </Platform>
+                </DeployFile>
+                <DeployFile LocalName="BigIntegerArithmeticResults.inc" Configuration="Debug" Class="ProjectFile">
+                    <Platform Name="Win32">
+                        <RemoteDir>.\</RemoteDir>
+                        <Overwrite>true</Overwrite>
+                    </Platform>
+                </DeployFile>
+                <DeployFile LocalName="BigIntegerTestResults.inc" Configuration="Release" Class="ProjectFile">
+                    <Platform Name="OSX32">
+                        <RemoteDir>Contents\Resources\StartUp\</RemoteDir>
+                        <Overwrite>true</Overwrite>
+                    </Platform>
+                </DeployFile>
+                <DeployClass Name="AdditionalDebugSymbols">
+                    <Platform Name="iOSSimulator">
+                        <Operation>1</Operation>
+                    </Platform>
+                    <Platform Name="OSX32">
+                        <RemoteDir>Contents\MacOS</RemoteDir>
+                        <Operation>1</Operation>
+                    </Platform>
+                    <Platform Name="Win32">
+                        <RemoteDir>Contents\MacOS</RemoteDir>
+                        <Operation>0</Operation>
+                    </Platform>
+                </DeployClass>
+                <DeployClass Name="AndroidClassesDexFile">
+                    <Platform Name="Android">
+                        <RemoteDir>classes</RemoteDir>
+                        <Operation>1</Operation>
+                    </Platform>
+                </DeployClass>
+                <DeployClass Name="AndroidGDBServer">
+                    <Platform Name="Android">
+                        <RemoteDir>library\lib\armeabi-v7a</RemoteDir>
+                        <Operation>1</Operation>
+                    </Platform>
+                </DeployClass>
+                <DeployClass Name="AndroidLibnativeArmeabiFile">
+                    <Platform Name="Android">
+                        <RemoteDir>library\lib\armeabi</RemoteDir>
+                        <Operation>1</Operation>
+                    </Platform>
+                </DeployClass>
+                <DeployClass Name="AndroidLibnativeMipsFile">
+                    <Platform Name="Android">
+                        <RemoteDir>library\lib\mips</RemoteDir>
+                        <Operation>1</Operation>
+                    </Platform>
+                </DeployClass>
+                <DeployClass Name="AndroidLibnativeX86File">
+                    <Platform Name="Android">
+                        <RemoteDir>library\lib\x86</RemoteDir>
+                        <Operation>1</Operation>
+                    </Platform>
+                </DeployClass>
+                <DeployClass Name="AndroidServiceOutput">
+                    <Platform Name="Android">
+                        <RemoteDir>library\lib\armeabi-v7a</RemoteDir>
+                        <Operation>1</Operation>
+                    </Platform>
+                </DeployClass>
+                <DeployClass Name="AndroidSplashImageDef">
+                    <Platform Name="Android">
+                        <RemoteDir>res\drawable</RemoteDir>
+                        <Operation>1</Operation>
+                    </Platform>
+                </DeployClass>
+                <DeployClass Name="AndroidSplashStyles">
+                    <Platform Name="Android">
+                        <RemoteDir>res\values</RemoteDir>
+                        <Operation>1</Operation>
+                    </Platform>
+                </DeployClass>
+                <DeployClass Name="Android_DefaultAppIcon">
+                    <Platform Name="Android">
+                        <RemoteDir>res\drawable</RemoteDir>
+                        <Operation>1</Operation>
+                    </Platform>
+                </DeployClass>
+                <DeployClass Name="Android_LauncherIcon144">
+                    <Platform Name="Android">
+                        <RemoteDir>res\drawable-xxhdpi</RemoteDir>
+                        <Operation>1</Operation>
+                    </Platform>
+                </DeployClass>
+                <DeployClass Name="Android_LauncherIcon36">
+                    <Platform Name="Android">
+                        <RemoteDir>res\drawable-ldpi</RemoteDir>
+                        <Operation>1</Operation>
+                    </Platform>
+                </DeployClass>
+                <DeployClass Name="Android_LauncherIcon48">
+                    <Platform Name="Android">
+                        <RemoteDir>res\drawable-mdpi</RemoteDir>
+                        <Operation>1</Operation>
+                    </Platform>
+                </DeployClass>
+                <DeployClass Name="Android_LauncherIcon72">
+                    <Platform Name="Android">
+                        <RemoteDir>res\drawable-hdpi</RemoteDir>
+                        <Operation>1</Operation>
+                    </Platform>
+                </DeployClass>
+                <DeployClass Name="Android_LauncherIcon96">
+                    <Platform Name="Android">
+                        <RemoteDir>res\drawable-xhdpi</RemoteDir>
+                        <Operation>1</Operation>
+                    </Platform>
+                </DeployClass>
+                <DeployClass Name="Android_SplashImage426">
+                    <Platform Name="Android">
+                        <RemoteDir>res\drawable-small</RemoteDir>
+                        <Operation>1</Operation>
+                    </Platform>
+                </DeployClass>
+                <DeployClass Name="Android_SplashImage470">
+                    <Platform Name="Android">
+                        <RemoteDir>res\drawable-normal</RemoteDir>
+                        <Operation>1</Operation>
+                    </Platform>
+                </DeployClass>
+                <DeployClass Name="Android_SplashImage640">
+                    <Platform Name="Android">
+                        <RemoteDir>res\drawable-large</RemoteDir>
+                        <Operation>1</Operation>
+                    </Platform>
+                </DeployClass>
+                <DeployClass Name="Android_SplashImage960">
+                    <Platform Name="Android">
+                        <RemoteDir>res\drawable-xlarge</RemoteDir>
+                        <Operation>1</Operation>
+                    </Platform>
+                </DeployClass>
+                <DeployClass Name="DebugSymbols">
+                    <Platform Name="iOSSimulator">
+                        <Operation>1</Operation>
+                    </Platform>
+                    <Platform Name="OSX32">
+                        <RemoteDir>Contents\MacOS</RemoteDir>
+                        <Operation>1</Operation>
+                    </Platform>
+                    <Platform Name="Win32">
+                        <Operation>0</Operation>
+                    </Platform>
+                </DeployClass>
+                <DeployClass Name="DependencyFramework">
+                    <Platform Name="OSX32">
+                        <RemoteDir>Contents\MacOS</RemoteDir>
+                        <Operation>1</Operation>
+                        <Extensions>.framework</Extensions>
+                    </Platform>
+                    <Platform Name="Win32">
+                        <Operation>0</Operation>
+                    </Platform>
+                </DeployClass>
+                <DeployClass Name="DependencyModule">
+                    <Platform Name="iOSDevice32">
+                        <Operation>1</Operation>
+                        <Extensions>.dylib</Extensions>
+                    </Platform>
+                    <Platform Name="iOSDevice64">
+                        <Operation>1</Operation>
+                        <Extensions>.dylib</Extensions>
+                    </Platform>
+                    <Platform Name="iOSSimulator">
+                        <Operation>1</Operation>
+                        <Extensions>.dylib</Extensions>
+                    </Platform>
+                    <Platform Name="OSX32">
+                        <RemoteDir>Contents\MacOS</RemoteDir>
+                        <Operation>1</Operation>
+                        <Extensions>.dylib</Extensions>
+                    </Platform>
+                    <Platform Name="Win32">
+                        <Operation>0</Operation>
+                        <Extensions>.dll;.bpl</Extensions>
+                    </Platform>
+                </DeployClass>
+                <DeployClass Required="true" Name="DependencyPackage">
+                    <Platform Name="iOSDevice32">
+                        <Operation>1</Operation>
+                        <Extensions>.dylib</Extensions>
+                    </Platform>
+                    <Platform Name="iOSDevice64">
+                        <Operation>1</Operation>
+                        <Extensions>.dylib</Extensions>
+                    </Platform>
+                    <Platform Name="iOSSimulator">
+                        <Operation>1</Operation>
+                        <Extensions>.dylib</Extensions>
+                    </Platform>
+                    <Platform Name="OSX32">
+                        <RemoteDir>Contents\MacOS</RemoteDir>
+                        <Operation>1</Operation>
+                        <Extensions>.dylib</Extensions>
+                    </Platform>
+                    <Platform Name="Win32">
+                        <Operation>0</Operation>
+                        <Extensions>.bpl</Extensions>
+                    </Platform>
+                </DeployClass>
+                <DeployClass Name="File">
+                    <Platform Name="Android">
+                        <Operation>0</Operation>
+                    </Platform>
+                    <Platform Name="iOSDevice32">
+                        <Operation>0</Operation>
+                    </Platform>
+                    <Platform Name="iOSDevice64">
+                        <Operation>0</Operation>
+                    </Platform>
+                    <Platform Name="iOSSimulator">
+                        <Operation>0</Operation>
+                    </Platform>
+                    <Platform Name="OSX32">
+                        <RemoteDir>Contents\Resources\StartUp\</RemoteDir>
+                        <Operation>0</Operation>
+                    </Platform>
+                    <Platform Name="Win32">
+                        <Operation>0</Operation>
+                    </Platform>
+                </DeployClass>
+                <DeployClass Name="iPad_Launch1024">
+                    <Platform Name="iOSDevice32">
+                        <Operation>1</Operation>
+                    </Platform>
+                    <Platform Name="iOSDevice64">
+                        <Operation>1</Operation>
+                    </Platform>
+                    <Platform Name="iOSSimulator">
+                        <Operation>1</Operation>
+                    </Platform>
+                </DeployClass>
+                <DeployClass Name="iPad_Launch1536">
+                    <Platform Name="iOSDevice32">
+                        <Operation>1</Operation>
+                    </Platform>
+                    <Platform Name="iOSDevice64">
+                        <Operation>1</Operation>
+                    </Platform>
+                    <Platform Name="iOSSimulator">
+                        <Operation>1</Operation>
+                    </Platform>
+                </DeployClass>
+                <DeployClass Name="iPad_Launch2048">
+                    <Platform Name="iOSDevice32">
+                        <Operation>1</Operation>
+                    </Platform>
+                    <Platform Name="iOSDevice64">
+                        <Operation>1</Operation>
+                    </Platform>
+                    <Platform Name="iOSSimulator">
+                        <Operation>1</Operation>
+                    </Platform>
+                </DeployClass>
+                <DeployClass Name="iPad_Launch768">
+                    <Platform Name="iOSDevice32">
+                        <Operation>1</Operation>
+                    </Platform>
+                    <Platform Name="iOSDevice64">
+                        <Operation>1</Operation>
+                    </Platform>
+                    <Platform Name="iOSSimulator">
+                        <Operation>1</Operation>
+                    </Platform>
+                </DeployClass>
+                <DeployClass Name="iPhone_Launch320">
+                    <Platform Name="iOSDevice32">
+                        <Operation>1</Operation>
+                    </Platform>
+                    <Platform Name="iOSDevice64">
+                        <Operation>1</Operation>
+                    </Platform>
+                    <Platform Name="iOSSimulator">
+                        <Operation>1</Operation>
+                    </Platform>
+                </DeployClass>
+                <DeployClass Name="iPhone_Launch640">
+                    <Platform Name="iOSDevice32">
+                        <Operation>1</Operation>
+                    </Platform>
+                    <Platform Name="iOSDevice64">
+                        <Operation>1</Operation>
+                    </Platform>
+                    <Platform Name="iOSSimulator">
+                        <Operation>1</Operation>
+                    </Platform>
+                </DeployClass>
+                <DeployClass Name="iPhone_Launch640x1136">
+                    <Platform Name="iOSDevice32">
+                        <Operation>1</Operation>
+                    </Platform>
+                    <Platform Name="iOSDevice64">
+                        <Operation>1</Operation>
+                    </Platform>
+                    <Platform Name="iOSSimulator">
+                        <Operation>1</Operation>
+                    </Platform>
+                </DeployClass>
+                <DeployClass Name="ProjectAndroidManifest">
+                    <Platform Name="Android">
+                        <Operation>1</Operation>
+                    </Platform>
+                </DeployClass>
+                <DeployClass Name="ProjectiOSDeviceDebug">
+                    <Platform Name="iOSDevice32">
+                        <RemoteDir>..\$(PROJECTNAME).app.dSYM\Contents\Resources\DWARF</RemoteDir>
+                        <Operation>1</Operation>
+                    </Platform>
+                    <Platform Name="iOSDevice64">
+                        <RemoteDir>..\$(PROJECTNAME).app.dSYM\Contents\Resources\DWARF</RemoteDir>
+                        <Operation>1</Operation>
+                    </Platform>
+                </DeployClass>
+                <DeployClass Name="ProjectiOSDeviceInfoPList">
+                    <Platform Name="iOSDevice">
+                        <Operation>1</Operation>
+                    </Platform>
+                </DeployClass>
+                <DeployClass Name="ProjectiOSDeviceResourceRules">
+                    <Platform Name="iOSDevice32">
+                        <Operation>1</Operation>
+                    </Platform>
+                    <Platform Name="iOSDevice64">
+                        <Operation>1</Operation>
+                    </Platform>
+                </DeployClass>
+                <DeployClass Name="ProjectiOSEntitlements">
+                    <Platform Name="iOSDevice32">
+                        <RemoteDir>..\</RemoteDir>
+                        <Operation>1</Operation>
+                    </Platform>
+                    <Platform Name="iOSDevice64">
+                        <RemoteDir>..\</RemoteDir>
+                        <Operation>1</Operation>
+                    </Platform>
+                </DeployClass>
+                <DeployClass Name="ProjectiOSInfoPList">
+                    <Platform Name="iOSDevice32">
+                        <Operation>1</Operation>
+                    </Platform>
+                    <Platform Name="iOSDevice64">
+                        <Operation>1</Operation>
+                    </Platform>
+                    <Platform Name="iOSSimulator">
+                        <Operation>1</Operation>
+                    </Platform>
+                </DeployClass>
+                <DeployClass Name="ProjectiOSResource">
+                    <Platform Name="iOSDevice32">
+                        <Operation>1</Operation>
+                    </Platform>
+                    <Platform Name="iOSDevice64">
+                        <Operation>1</Operation>
+                    </Platform>
+                    <Platform Name="iOSSimulator">
+                        <Operation>1</Operation>
+                    </Platform>
+                </DeployClass>
+                <DeployClass Name="ProjectiOSSimulatorInfoPList">
+                    <Platform Name="iOSSimulator">
+                        <Operation>1</Operation>
+                    </Platform>
+                </DeployClass>
+                <DeployClass Name="ProjectOSXEntitlements">
+                    <Platform Name="OSX32">
+                        <RemoteDir>..\</RemoteDir>
+                        <Operation>1</Operation>
+                    </Platform>
+                </DeployClass>
+                <DeployClass Name="ProjectOSXInfoPList">
+                    <Platform Name="OSX32">
+                        <RemoteDir>Contents</RemoteDir>
+                        <Operation>1</Operation>
+                    </Platform>
+                </DeployClass>
+                <DeployClass Name="ProjectOSXResource">
+                    <Platform Name="OSX32">
+                        <RemoteDir>Contents\Resources</RemoteDir>
+                        <Operation>1</Operation>
+                    </Platform>
+                </DeployClass>
+                <DeployClass Required="true" Name="ProjectOutput">
+                    <Platform Name="Android">
+                        <RemoteDir>library\lib\armeabi-v7a</RemoteDir>
+                        <Operation>1</Operation>
+                    </Platform>
+                    <Platform Name="iOSDevice32">
+                        <Operation>1</Operation>
+                    </Platform>
+                    <Platform Name="iOSDevice64">
+                        <Operation>1</Operation>
+                    </Platform>
+                    <Platform Name="iOSSimulator">
+                        <Operation>1</Operation>
+                    </Platform>
+                    <Platform Name="Linux64">
+                        <Operation>1</Operation>
+                    </Platform>
+                    <Platform Name="OSX32">
+                        <RemoteDir>Contents\MacOS</RemoteDir>
+                        <Operation>1</Operation>
+                    </Platform>
+                    <Platform Name="Win32">
+                        <Operation>0</Operation>
+                    </Platform>
+                </DeployClass>
+                <DeployClass Name="ProjectUWPManifest">
+                    <Platform Name="Win32">
+                        <Operation>1</Operation>
+                    </Platform>
+                    <Platform Name="Win64">
+                        <Operation>1</Operation>
+                    </Platform>
+                </DeployClass>
+                <DeployClass Name="UWP_DelphiLogo150">
+                    <Platform Name="Win32">
+                        <RemoteDir>Assets</RemoteDir>
+                        <Operation>1</Operation>
+                    </Platform>
+                    <Platform Name="Win64">
+                        <RemoteDir>Assets</RemoteDir>
+                        <Operation>1</Operation>
+                    </Platform>
+                </DeployClass>
+                <DeployClass Name="UWP_DelphiLogo44">
+                    <Platform Name="Win32">
+                        <RemoteDir>Assets</RemoteDir>
+                        <Operation>1</Operation>
+                    </Platform>
+                    <Platform Name="Win64">
+                        <RemoteDir>Assets</RemoteDir>
+                        <Operation>1</Operation>
+                    </Platform>
+                </DeployClass>
+                <ProjectRoot Platform="iOSDevice64" Name="$(PROJECTNAME).app"/>
+                <ProjectRoot Platform="Win64" Name="$(PROJECTNAME)"/>
+                <ProjectRoot Platform="iOSDevice32" Name="$(PROJECTNAME).app"/>
+                <ProjectRoot Platform="iOSDevice" Name="$(PROJECTNAME).app"/>
+                <ProjectRoot Platform="Win32" Name="$(PROJECTNAME)"/>
+                <ProjectRoot Platform="Linux64" Name="$(PROJECTNAME)"/>
+                <ProjectRoot Platform="OSX32" Name="$(PROJECTNAME).app"/>
+                <ProjectRoot Platform="Android" Name="$(PROJECTNAME)"/>
+                <ProjectRoot Platform="iOSSimulator" Name="$(PROJECTNAME).app"/>
+            </Deployment>
+            <Platforms>
+                <Platform value="Linux64">False</Platform>
+                <Platform value="OSX32">True</Platform>
+                <Platform value="Win32">True</Platform>
+                <Platform value="Win64">True</Platform>
+            </Platforms>
+            <UnitTesting>
+                <TestFramework>DUnit / Delphi Win32</TestFramework>
+                <TestRunner>GUI</TestRunner>
+                <SourceProjectName>C:\Users\Administrator\Dropbox\Delphi\BigIntegers\TestDivisions.dproj</SourceProjectName>
+                <TestProjectName/>
+            </UnitTesting>
+        </BorlandProject>
+        <ProjectFileVersion>12</ProjectFileVersion>
+    </ProjectExtensions>
+    <Import Condition="Exists('$(BDS)\Bin\CodeGear.Delphi.Targets')" Project="$(BDS)\Bin\CodeGear.Delphi.Targets"/>
+    <Import Condition="Exists('$(APPDATA)\Embarcadero\$(BDSAPPDATABASEDIR)\$(PRODUCTVERSION)\UserTools.proj')" Project="$(APPDATA)\Embarcadero\$(BDSAPPDATABASEDIR)\$(PRODUCTVERSION)\UserTools.proj"/>
+    <Import Condition="Exists('$(MSBuildProjectName).deployproj')" Project="$(MSBuildProjectName).deployproj"/>
+</Project>